package log

import (
	"strings"

	"go.uber.org/zap"
	"go.uber.org/zap/zapcore"
)

<<<<<<< HEAD
var DefaultLogger = InitializeLogger()
=======
var defaultLogger *zap.Logger
>>>>>>> e8cc0dcf

func Initialize(level string, isDebug bool) error {
	log, err := New(level, isDebug)
	if err != nil {
		return err
	}

	defaultLogger = log
	return nil
}

func New(level string, isDebug bool) (*zap.Logger, error) {
	var config zap.Config

	if isDebug {
		config = zap.NewDevelopmentConfig()
		config.EncoderConfig.EncodeLevel = zapcore.CapitalColorLevelEncoder
	} else {
		config = zap.NewProductionConfig()
		config.EncoderConfig.EncodeTime = zapcore.ISO8601TimeEncoder
	}

	// override log level by configuration
	l := zap.ErrorLevel
	switch strings.ToUpper(level) {
	case "TRACE", "DEBUG":
		l = zap.DebugLevel
	case "INFO":
		l = zap.InfoLevel
	case "WARN":
		l = zap.WarnLevel
	}

	config.Level = zap.NewAtomicLevelAt(l)

	return config.Build()
}

func mustDefaultLogger() *zap.Logger {
	if defaultLogger == nil {
		panic("use indexer logger without initializing")
	}

	return defaultLogger
}

func Debug(msg string, fields ...zap.Field) {
	mustDefaultLogger().Debug(msg, fields...)
}

func Info(msg string, fields ...zap.Field) {
	mustDefaultLogger().Info(msg, fields...)
}

func Warn(msg string, fields ...zap.Field) {
	mustDefaultLogger().Warn(msg, fields...)
}

func Error(msg string, fields ...zap.Field) {
	mustDefaultLogger().Error(msg, fields...)
}

func Panic(msg string, fields ...zap.Field) {
	mustDefaultLogger().Panic(msg, fields...)
}

func Fatal(msg string, fields ...zap.Field) {
	mustDefaultLogger().Fatal(msg, fields...)
}

func Sugar() *zap.SugaredLogger {
	return mustDefaultLogger().Sugar()
}<|MERGE_RESOLUTION|>--- conflicted
+++ resolved
@@ -7,11 +7,7 @@
 	"go.uber.org/zap/zapcore"
 )
 
-<<<<<<< HEAD
-var DefaultLogger = InitializeLogger()
-=======
 var defaultLogger *zap.Logger
->>>>>>> e8cc0dcf
 
 func Initialize(level string, isDebug bool) error {
 	log, err := New(level, isDebug)
