package indexer

import (
	"context"
	"fmt"
<<<<<<< HEAD
	"net/http"
=======
	"net/url"
>>>>>>> bd305224
	"path/filepath"
	"strings"
	"time"

	"github.com/fatih/structs"

	"github.com/bitmark-inc/nft-indexer/externals/fxhash"
	"github.com/bitmark-inc/nft-indexer/externals/objkt"
	"github.com/bitmark-inc/nft-indexer/externals/tzkt"
)

const (
	// broken-image.svg
	DEFAULT_DISPLAY_URI  = "ipfs://QmX5rRzkZQfvEyaYc1Q78YZ83pFj3AgpFVSK8SmxUmZ85M"
	DEFAULT_IPFS_GATEWAY = "https://ipfs.io/ipfs/"
)

// artblocksContracts indexes the addresses which are ERC721 contracts of Artblocks
var artblocksContracts = map[string]struct{}{
	"0x059EDD72Cd353dF5106D2B9cC5ab83a52287aC3a": {},
	"0xa7d8d9ef8D8Ce8992Df33D8b8CF4Aebabd5bD270": {},
}

var ErrUnsupportedBlockchain = fmt.Errorf("unsupported blockchain")

// getTokenSourceByContract token source name by inspecting a contract address
func getTokenSourceByContract(contractAddress string) string {
	switch GetBlockchainByAddress(contractAddress) {
	case EthereumBlockchain:
		if _, ok := artblocksContracts[contractAddress]; ok {
			return "Art Blocks"

		} else if contractAddress == "0x70e6b3f9d99432fCF35274d6b24D83Ef5Ba3dE2D" {
			return "Crayon Codes"
		}

		return SourceOpensea
	case TezosBlockchain:
		// WIP
		return ""
	default:
		return ""
	}
}

// mediumByPreviewFileExtension returns token medium by detecting file extension
// this only work for opensea since files over IPFS normally does not have extensions
func mediumByPreviewFileExtension(url string) Medium {
	ext := filepath.Ext(url)

	switch ext {
	case ".jpg", ".jpeg", ".png", ".svg":
		return MediumImage
	case ".mp4", ".mov":
		return MediumVideo
	case "":
		return MediumUnknown
	default:
		return MediumOther
	}
}

// mediumByMIMEType returns medium by detecting mime-type
func mediumByMIMEType(mimeType string) Medium {
	if mimeItems := strings.Split(mimeType, "/"); len(mimeItems) > 0 {
		switch mimeItems[0] {
		case "image":
			return MediumImage
		case "video":
			return MediumVideo
		case "":
			return MediumUnknown
		default:
			return MediumOther
		}
	}
	return MediumUnknown
}

// defaultIPFSLink converts an IPFS link to a HTTP link by using ipfs.io gateway.
func defaultIPFSLink(ipfsLink string) string {
	return strings.ReplaceAll(ipfsLink, "ipfs://", DEFAULT_IPFS_GATEWAY)
}

type MarketplaceProfile struct {
	Source    string
	SourceURL string
	AssetURL  string
}

// AssetMetadataDetail is a structure what contains the basic source
// information of the underlying asset
type AssetMetadataDetail struct {
	AssetID string

	// marketplace information
	Source    string
	SourceURL string
	AssetURL  string

	Name        string
	Description string
	MIMEType    string
	Medium      Medium

	ArtistID   string
	ArtistName string
	ArtistURL  string
	MaxEdition int64

	DisplayURI string
	PreviewURI string
}

func NewAssetMetadataDetail(assetID string) *AssetMetadataDetail {
	return &AssetMetadataDetail{
		AssetID: assetID,
		Medium:  MediumUnknown,
	}
}

// SetMarketplace sets marketplace property
func (detail *AssetMetadataDetail) SetMarketplace(profile MarketplaceProfile) {
	detail.Source = profile.Source
	detail.SourceURL = profile.SourceURL
	detail.AssetURL = profile.AssetURL
}

func (detail *AssetMetadataDetail) SetMedium(m Medium) {
	detail.Medium = m
}

// FromTZKT reads asset detail from tzkt API object
func (detail *AssetMetadataDetail) FromTZKT(t tzkt.Token) {
	detail.MaxEdition = int64(t.TotalSupply)

	detail.UpdateMetadataFromTZKT(t.Metadata)
}

// UpdateMetadataFromTZKT update TZKT token metadata to AssetMetadataDetail
func (detail *AssetMetadataDetail) UpdateMetadataFromTZKT(md tzkt.TokenMetadata) {
	var mimeType string

	for _, f := range md.Formats {
		if f.URI == md.ArtifactURI {
			mimeType = f.MIMEType
			break
		}
	}

	detail.Name = md.Name
	detail.Description = md.Description
	detail.MIMEType = mimeType
	detail.Medium = mediumByMIMEType(mimeType)

	var optimizedFileSize = 0
	var optimizedDisplayURI string

	for _, format := range md.Formats {
		if strings.Contains(format.MIMEType, "image") && format.FileSize > optimizedFileSize {
			optimizedDisplayURI = format.URI
			optimizedFileSize = format.FileSize
		}
	}

	var displayURI, previewURI string

	if optimizedDisplayURI != "" {
		displayURI = optimizedDisplayURI
	} else if md.DisplayURI != "" {
		displayURI = md.DisplayURI
	} else if md.ThumbnailURI != "" {
		displayURI = md.ThumbnailURI
	} else {
		displayURI = DEFAULT_DISPLAY_URI
	}

	if md.ArtifactURI != "" {
		previewURI = md.ArtifactURI
	} else {
		previewURI = displayURI
	}

	detail.DisplayURI = displayURI
	detail.PreviewURI = previewURI
}

// FromFxhashObject reads asset detail from an fxhash API object
func (detail *AssetMetadataDetail) FromFxhashObject(o fxhash.FxHashObjectDetail) {
	detail.Name = o.Name
	detail.Description = o.Metadata.Description
	detail.ArtistID = o.Issuer.Author.ID
	detail.ArtistName = o.Issuer.Author.ID
	detail.ArtistURL = fmt.Sprintf("https://www.fxhash.xyz/u/%s", o.Issuer.Author.Name)
	detail.MaxEdition = o.Issuer.Supply
	detail.DisplayURI = fxhashLink(o.Metadata.DisplayURI)
	detail.PreviewURI = fxhashLink(o.Metadata.ArtifactURI)
}

// TokenDetail saves token specific detail from different sources
type TokenDetail struct {
	Edition  int64
	Fungible bool
	MintedAt time.Time
}

// GetTokenOwnerAddress get token owners of a specific contract and tokenID
func (e *IndexEngine) GetTokenOwnerAddress(contract, tokenID string) (string, error) {
	if contract == "" {
		return "", fmt.Errorf("contract must not be empty")
	}

	switch GetBlockchainByAddress(contract) {
	case TezosBlockchain:
		tokenOwners, err := e.tzkt.GetTokenOwners(contract, tokenID)
		if err != nil {
			return "", err
		}

		if len(tokenOwners) == 0 {
			return "", fmt.Errorf("no token owners found")
		}

		return tokenOwners[0].Address, nil
	case EthereumBlockchain:
		switch EthereumChecksumAddress(contract) {
		case ENSContractAddress:
			return "", fmt.Errorf("this contract is in the black list")
		}

		tokenOwners, _, err := e.opensea.RetrieveTokenOwners(contract, tokenID, nil)
		if err != nil {
			return "", err
		}

		if len(tokenOwners) == 0 {
			return "", fmt.Errorf("no token owners found")
		}

		return tokenOwners[0].Owner.Address, nil
	default:
		return "", ErrUnsupportedBlockchain
	}

}

func (e *IndexEngine) IndexToken(c context.Context, owner, contract, tokenID string) (*AssetUpdates, error) {
	switch GetBlockchainByAddress(contract) {
	case EthereumBlockchain:
		return e.IndexETHToken(c, owner, contract, tokenID)
	case TezosBlockchain:
		return e.IndexTezosToken(c, owner, contract, tokenID)
	default:
		return nil, ErrUnsupportedBlockchain
	}
}

func (e *IndexEngine) GetTransactionDetailsByPendingTx(pendingTx string) ([]tzkt.TransactionDetails, error) {
	detailedTransactions, err := e.tzkt.GetTransactionByTx(pendingTx)
	if err != nil {
		return nil, err
	}

	return detailedTransactions, nil
}

// FromObjkt reads asset detail from Objkt API object
func (d *AssetMetadataDetail) FromObjkt(objktToken objkt.Token) {
	d.UpdateMetadataFromObjkt(objktToken)

	if len(objktToken.Creators) > 0 {
		d.ArtistID = objktToken.Creators[0].Holder.Address
		d.ArtistName = objktToken.Creators[0].Holder.Alias
		d.ArtistURL = getArtistURL(objktToken.Creators[0].Holder)
	}
}

// UpdateMetadataFromObjkt update Objkt metadata to AssetMetadataDetail
func (d *AssetMetadataDetail) UpdateMetadataFromObjkt(token objkt.Token) {
	d.Name = token.Name
	d.Description = token.Description
	d.MIMEType = token.Mime
	d.Medium = mediumByMIMEType(token.Mime)

	if token.DisplayUri != "" {
		d.DisplayURI = d.ReplaceIPFSURIByObjktCDNURI(ObjktCDNDisplayType, token.DisplayUri)
	} else if token.ThumbnailUri != "" {
		d.DisplayURI = d.ReplaceIPFSURIByObjktCDNURI(ObjktCDNThumbnailType, token.ThumbnailUri)
	} else {
		d.DisplayURI = defaultIPFSLink(DEFAULT_DISPLAY_URI)
	}

	if token.ArtifactUri != "" {
		d.PreviewURI = d.ReplaceIPFSURIByObjktCDNURI(ObjktCDNArtifactType, token.ArtifactUri)
	} else {
		d.PreviewURI = defaultIPFSLink(DEFAULT_DISPLAY_URI)
	}
}

// getArtistURL get social media url of Artist from Objkt api
func getArtistURL(h objkt.Holder) string {
	s := structs.Map(h)

	for k, v := range s {
		if k == "Alias" || k == "Address" {
			continue
		}
		if v != "" {
			return v.(string)
		}
	}

	return fmt.Sprintf("https://objkt.com/profile/%s", h.Address)
}

// ReplaceIPFSURIByObjktCDNURI return CDN uri if exist, if not this function will return ipfs link
func (d *AssetMetadataDetail) ReplaceIPFSURIByObjktCDNURI(assetType string, assetUri string) string {
	if !strings.HasPrefix(assetUri, "ipfs://") {
		return assetUri
	}

	uri, err := MakeCDNURIFromIPFSURI(assetUri, assetType)

	if err == nil {
		return uri
	}

	return assetUri
}

// MakeCDNURIFromIPFSURI create Objkt CDN uri from IPFS Uri(extract cid)
func MakeCDNURIFromIPFSURI(assetURI string, assetType string) (string, error) {
	var uri string
	var cid string

	urlParsed, err := url.Parse(assetURI)
	if err != nil {
		return "", err
	}

	cid = urlParsed.Host

	urlParsed.Scheme = "https"
	urlParsed.Host = ObjktCDNHost

	urlParsed.Path, err = url.JoinPath(ObjktCDNBasePath, cid, assetType)
	if err != nil {
		return "", err
	}

	if assetType == ObjktCDNArtifactType && urlParsed.RawQuery != "" {
		urlParsed.Path, err = url.JoinPath(urlParsed.Path, "/index.html")
		if err != nil {
			return "", err
		}
	}

	uri = urlParsed.String()

	if CheckCDNURLIsExist(uri) {
		return uri, nil
	} else if assetType == ObjktCDNArtifactType && urlParsed.RawQuery == "" {
		uri = uri + "/index.html"

		if CheckCDNURLIsExist(uri) {
			return uri, nil
		}
	}

	return assetURI, nil
}<|MERGE_RESOLUTION|>--- conflicted
+++ resolved
@@ -3,11 +3,7 @@
 import (
 	"context"
 	"fmt"
-<<<<<<< HEAD
-	"net/http"
-=======
 	"net/url"
->>>>>>> bd305224
 	"path/filepath"
 	"strings"
 	"time"
