package indexer

import (
	"context"
	"fmt"
	"strings"
	"time"

	"github.com/fatih/structs"
	"go.mongodb.org/mongo-driver/bson"
	"go.mongodb.org/mongo-driver/bson/primitive"
	"go.mongodb.org/mongo-driver/mongo"
	"go.mongodb.org/mongo-driver/mongo/options"
	"go.uber.org/zap"

	"github.com/bitmark-inc/nft-indexer/log"
)

const (
	QueryPageSize = 25
)

const (
	assetCollectionName         = "assets"
	tokenCollectionName         = "tokens"
	identityCollectionName      = "identities"
	ffIdentityCollectionName    = "ff_identities"
	accountCollectionName       = "accounts"
	accountTokenCollectionName  = "account_tokens"
	tokenFeedbackCollectionName = "token_feedbacks"
)

var ErrNoRecordUpdated = fmt.Errorf("no record updated")

type Store interface {
	IndexAsset(ctx context.Context, id string, assetUpdates AssetUpdates) error
	SwapToken(ctx context.Context, swapUpdate SwapUpdate) (string, error)

	UpdateOwner(ctx context.Context, indexID, owner string, updatedAt time.Time) error
	UpdateTokenProvenance(ctx context.Context, indexID string, provenances []Provenance) error
	UpdateTokenOwners(ctx context.Context, indexID string, lastActivityTime time.Time, owners map[string]int64) error
	PushProvenance(ctx context.Context, indexID string, lockedTime time.Time, provenance Provenance) error

	GetTokensByIndexIDs(ctx context.Context, indexIDs []string) ([]Token, error)
	GetTokensByIndexID(ctx context.Context, indexID string) (*Token, error)
	GetOutdatedTokensByOwner(ctx context.Context, owner string) ([]Token, error)
	GetTokenIDsByOwner(ctx context.Context, owner string) ([]string, error)

	GetDetailedTokens(ctx context.Context, filterParameter FilterParameter, offset, size int64) ([]DetailedToken, error)
	GetDetailedTokensByOwners(ctx context.Context, owner []string, filterParameter FilterParameter, offset, size int64) ([]DetailedToken, error)

	GetTokensByTextSearch(ctx context.Context, searchText string, offset, size int64) ([]DetailedToken, error)

	GetIdentity(ctx context.Context, accountNumber string) (AccountIdentity, error)
	GetIdentities(ctx context.Context, accountNumbers []string) (map[string]AccountIdentity, error)
	IndexIdentity(ctx context.Context, identity AccountIdentity) error

	UpdateAccountTokenBalance(ctx context.Context, ownerAccount, indexID string, balance int64, transactionTime time.Time, pendingTx string, lastPendingTime time.Time) error
	DeletePendingFieldsAccountToken(ctx context.Context, ownerAccount, indexID, pendingTx string, lastPendingTime time.Time) error
	GetPendingAccountTokens(ctx context.Context) ([]AccountToken, error)
	AddPendingTxToAccountToken(ctx context.Context, ownerAccount, indexID, pendingTx, blockchain, ID string) error
	DeleteFailedAccountTokens(ctx context.Context, ownerAccount, indexID string) error

	IndexAccount(ctx context.Context, account Account) error
	IndexAccountTokens(ctx context.Context, owner string, accountTokens []AccountToken) error
	GetAccount(ctx context.Context, owner string) (Account, error)
	GetAccountTokensByIndexIDs(ctx context.Context, indexIDs []string) ([]AccountToken, error)
	UpdateAccountTokenOwners(ctx context.Context, indexID string, lastActivityTime time.Time, owners map[string]int64) error
	GetDetailedAccountTokensByOwner(ctx context.Context, account string, filterParameter FilterParameter, offset, size int64) ([]DetailedToken, error)
	IndexDemoTokens(ctx context.Context, owner string, indexIDs []string) error
	DeleteDemoTokens(ctx context.Context, owner string) error

	UpdateOwnerForFungibleToken(ctx context.Context, indexID string, lockedTime time.Time, to string, total int64) error

	GetAbsentMimeTypeTokens(ctx context.Context, limit int) ([]AbsentMIMETypeToken, error)
	UpdateTokenFeedback(ctx context.Context, tokenFeedbacks []TokenFeedbackUpdate, userDID string) error
	GetGrouppedTokenFeedbacks(ctx context.Context) ([]GrouppedTokenFeedback, error)
	UpdateTokenSugesstedMIMEType(ctx context.Context, indexID, mimeType string) error
}

type FilterParameter struct {
	Source string
	IDs    []string
}

func NewMongodbIndexerStore(ctx context.Context, mongodbURI, dbName string) (*MongodbIndexerStore, error) {
	mongoClient, err := mongo.Connect(ctx, options.Client().ApplyURI(mongodbURI))
	if err != nil {
		return nil, err
	}

	db := mongoClient.Database(dbName)
	tokenCollection := db.Collection(tokenCollectionName)
	assetCollection := db.Collection(assetCollectionName)
	identityCollection := db.Collection(identityCollectionName)
	ffIdentityCollection := db.Collection(ffIdentityCollectionName)
	accountCollection := db.Collection(accountCollectionName)
	accountTokenCollection := db.Collection(accountTokenCollectionName)
	tokenFeedbackCollection := db.Collection(tokenFeedbackCollectionName)

	return &MongodbIndexerStore{
		dbName:                  dbName,
		mongoClient:             mongoClient,
		tokenCollection:         tokenCollection,
		assetCollection:         assetCollection,
		identityCollection:      identityCollection,
		ffIdentityCollection:    ffIdentityCollection,
		accountCollection:       accountCollection,
		accountTokenCollection:  accountTokenCollection,
		tokenFeedbackCollection: tokenFeedbackCollection,
	}, nil
}

type MongodbIndexerStore struct {
	dbName                  string
	mongoClient             *mongo.Client
	tokenCollection         *mongo.Collection
	assetCollection         *mongo.Collection
	identityCollection      *mongo.Collection
	ffIdentityCollection    *mongo.Collection
	accountCollection       *mongo.Collection
	accountTokenCollection  *mongo.Collection
	tokenFeedbackCollection *mongo.Collection
}

type UpdateSet struct {
	ID                 string                   `structs:"id,omitempty"`
	IndexID            string                   `structs:"indexID,omitempty"`
	Source             string                   `structs:"source,omitempty"`
	BlockchainMetadata interface{}              `structs:"blockchainMetadata,omitempty"`
	ProjectMetadata    VersionedProjectMetadata `structs:"projectMetadata,omitempty"`
	Fungible           bool                     `structs:"fungible,omitempty"`
	AssetID            string                   `structs:"assetID,omitempty"`
	Edition            int64                    `structs:"edition,omitempty"`
	EditionName        string                   `structs:"editionName,omitempty"`
	ContractAddress    string                   `structs:"contractAddress,omitempty"`
}

// checkIfTokenNeedToUpdate returns true if the new token data is suppose to be
// better than existent one.
func checkIfTokenNeedToUpdate(assetSource string, currentToken, newToken Token) bool {
	// ignore updates for swapped and burned token
	if currentToken.Swapped || currentToken.Burned {
		return false
	}

	// check if we need to update an existent token
	if assetSource == SourceFeralFile {
		return true
	}

	// assetSource is not feral file
	// only update if token source is not feral file and token balance is greater than zero.
	if newToken.Balance > 0 && currentToken.Source != SourceFeralFile {
		return true
	}

	return false
}

// IndexAsset creates an asset and its corresponded tokens by inputs
func (s *MongodbIndexerStore) IndexAsset(ctx context.Context, id string, assetUpdates AssetUpdates) error {
	assetCreated := false

	assetIndexID := fmt.Sprintf("%s-%s", strings.ToLower(assetUpdates.Source), id)

	// insert or update an incoming asset
	assetResult := s.assetCollection.FindOne(ctx, bson.M{"indexID": assetIndexID},
		options.FindOne().SetProjection(bson.M{"source": 1, "projectMetadata": 1}))
	if err := assetResult.Err(); err != nil {
		if assetResult.Err() == mongo.ErrNoDocuments {
			// Create a new asset if it is not added
			assetUpdateSet := UpdateSet{
				ID:                 id,
				IndexID:            assetIndexID,
				Source:             assetUpdates.Source,
				BlockchainMetadata: assetUpdates.BlockchainMetadata,
				ProjectMetadata: VersionedProjectMetadata{
					Origin: assetUpdates.ProjectMetadata,
					Latest: assetUpdates.ProjectMetadata,
				},
			}

			if _, err := s.assetCollection.InsertOne(ctx, structs.Map(assetUpdateSet)); err != nil {
				return err
			}
			assetCreated = true
		} else {
			return err
		}
	}

	// update an existent asset
	if !assetCreated {
		var currentAsset struct {
			Source          string                   `json:"source" bson:"source"`
			ProjectMetadata VersionedProjectMetadata `json:"projectMetadata" bson:"projectMetadata"`
		}

		if err := assetResult.Decode(&currentAsset); err != nil {
			return err
		}
		var requireUpdates bool
		// check if we need to update an existent asset
		// 1. the incoming update's source IS Feralfile => update
		// 2. the incoming update's source IS NOT Feralfile AND current asset's source is not FeralFile
		if assetUpdates.Source == SourceFeralFile {
			requireUpdates = true
		} else {
			// incoming update's source IS NOT Feralfile
			if currentAsset.Source != SourceFeralFile {
				requireUpdates = true
			}
		}

		if requireUpdates {
			updates := bson.D{{Key: "$set", Value: bson.D{{Key: "projectMetadata.latest", Value: assetUpdates.ProjectMetadata}}}}

			// TODO: check whether to remove the thumbnail cache when the thumbnail data is updated.
			if currentAsset.ProjectMetadata.Latest.ThumbnailURL != assetUpdates.ProjectMetadata.ThumbnailURL {
				log.Debug("image cache need to be reset",
					zap.String("old", currentAsset.ProjectMetadata.Latest.ThumbnailURL),
					zap.String("new", assetUpdates.ProjectMetadata.ThumbnailURL))
				updates = append(updates, bson.E{Key: "$unset", Value: bson.M{"thumbnailID": ""}})
			}

			_, err := s.assetCollection.UpdateOne(
				ctx,
				bson.M{"indexID": assetIndexID},
				updates,
			)
			if err != nil {
				return err
			}
		}
	}

	// loop the attached tokens for an asset and try to insert or update
	for _, token := range assetUpdates.Tokens {
		token.AssetID = id

		if token.IndexID == "" {
			token.IndexID = TokenIndexID(token.Blockchain, token.ContractAddress, token.ID)
		}

		if assetUpdates.Source == SourceFeralFile {
			token.Source = SourceFeralFile
		}

		tokenResult := s.tokenCollection.FindOne(ctx, bson.M{"indexID": token.IndexID})
		if err := tokenResult.Err(); err != nil {
			if err == mongo.ErrNoDocuments {
				// If a token is not found, insert a new token
				log.Info("new token found", zap.String("token_id", token.ID))

				token.LastActivityTime = token.MintAt // set LastActivityTime to default token minted time
				token.OwnersArray = []string{token.Owner}
				token.Owners = map[string]int64{token.Owner: 1}
				_, err := s.tokenCollection.InsertOne(ctx, token)
				if err != nil {
					return err
				}
				continue
			} else {
				return err
			}
		}

		var currentToken Token
		if err := tokenResult.Decode(&currentToken); err != nil {
			return err
		}

		if checkIfTokenNeedToUpdate(assetUpdates.Source, currentToken, token) {
			tokenUpdateSet := UpdateSet{
				Fungible:        token.Fungible,
				Source:          token.Source,
				AssetID:         id,
				Edition:         token.Edition,
				EditionName:     token.EditionName,
				ContractAddress: token.ContractAddress,
			}

			tokenUpdate := bson.M{"$set": structs.Map(tokenUpdateSet)}

			log.Debug("token data for updated", zap.String("token_id", token.ID), zap.Any("tokenUpdate", tokenUpdate))
			r, err := s.tokenCollection.UpdateOne(ctx, bson.M{"indexID": token.IndexID}, tokenUpdate)
			if err != nil {
				return err
			}
			if r.MatchedCount == 0 {
				log.Warn("token is not updated", zap.String("token_id", token.ID))
			}
		}
	}

	return nil
}

// SwapToken marks the original token to burned and creates a new token record which inherits
// original blockchain information
func (s *MongodbIndexerStore) SwapToken(ctx context.Context, swap SwapUpdate) (string, error) {
	originalTokenIndexID := TokenIndexID(swap.OriginalBlockchain, swap.OriginalContractAddress, swap.OriginalTokenID)

	tokenResult := s.tokenCollection.FindOne(ctx, bson.M{
		"indexID": originalTokenIndexID,
	})
	if err := tokenResult.Err(); err != nil {
		return "", err
	}

	var originalToken Token
	if err := tokenResult.Decode(&originalToken); err != nil {
		return "", err
	}

	if originalToken.Burned && originalToken.SwappedTo != nil {
		return "", fmt.Errorf("token has burned")
	}
	originalBaseTokenInfo := originalToken.BaseTokenInfo

	var newTokenIndexID string

	switch swap.NewBlockchain {
	case EthereumBlockchain, TezosBlockchain:
		newTokenIndexID = TokenIndexID(swap.NewBlockchain, swap.NewContractAddress, swap.NewTokenID)
	default:
		return "", fmt.Errorf("blockchain is not supported")
	}

	newToken := originalToken
	newToken.ID = swap.NewTokenID
	newToken.IndexID = newTokenIndexID
	newToken.Blockchain = swap.NewBlockchain
	newToken.ContractAddress = swap.NewContractAddress
	newToken.ContractType = swap.NewContractType
	newToken.Swapped = true
	newToken.Burned = false
	newToken.SwappedTo = nil
	newToken.SwappedFrom = &originalTokenIndexID
	newToken.OriginTokenInfo = append([]BaseTokenInfo{originalBaseTokenInfo}, newToken.OriginTokenInfo...)

	log.Debug("update tokens for swapping", zap.String("from", originalTokenIndexID), zap.String("to", newTokenIndexID))
	session, err := s.mongoClient.StartSession()
	if err != nil {
		return "", err
	}
	defer session.EndSession(ctx)

	result, err := session.WithTransaction(ctx, func(sessCtx mongo.SessionContext) (interface{}, error) {
		if _, err := s.tokenCollection.UpdateOne(ctx, bson.M{"indexID": originalTokenIndexID}, bson.M{
			"$set": bson.M{
				"burned":    true,
				"swappedTo": newTokenIndexID,
			},
		}); err != nil {
			return nil, err
		}

		r, err := s.tokenCollection.UpdateOne(ctx,
			bson.M{"indexID": newTokenIndexID},
			bson.M{"$set": newToken},
			options.Update().SetUpsert(true))
		if err != nil {
			return nil, err
		}

		if r.ModifiedCount == 0 && r.UpsertedCount == 0 {
			return nil, ErrNoRecordUpdated
		}

		return nil, nil
	})

	log.Debug("swap token transaction", zap.Any("transaction_result", result))

	return newTokenIndexID, err
}

// GetTokensByIndexIDs returns a list of tokens by a given list of index id
func (s *MongodbIndexerStore) GetTokensByIndexIDs(ctx context.Context, ids []string) ([]Token, error) {
	var tokens []Token

	c, err := s.tokenCollection.Find(ctx, bson.M{"indexID": bson.M{"$in": ids}})
	if err != nil {
		return nil, err
	}

	if err := c.All(ctx, &tokens); err != nil {
		return nil, err
	}

	return tokens, nil
}

// GetOutdatedTokensByOwner returns a list of outdated tokens for a specific owner
func (s *MongodbIndexerStore) GetOutdatedTokensByOwner(ctx context.Context, owner string) ([]Token, error) {
	var tokens []Token

	cursor, err := s.tokenCollection.Find(ctx, bson.M{
		fmt.Sprintf("owners.%s", owner): bson.M{"$gte": 1},
		"ownersArray":                   bson.M{"$in": bson.A{owner}},

		"burned":  bson.M{"$ne": true},
		"is_demo": bson.M{"$ne": true},
		"$or": bson.A{
			bson.M{"lastRefreshedTime": bson.M{"$exists": false}},
			bson.M{"lastRefreshedTime": bson.M{"$lt": time.Now().Add(-time.Hour)}},
		},
	}, options.Find().SetProjection(bson.M{"indexID": 1, "_id": 0, "fungible": 1}).SetSort(bson.M{"lastRefreshedTime": 1}))
	if err != nil {
		return nil, err
	}
	defer cursor.Close(ctx)

	if err := cursor.All(ctx, &tokens); err != nil {
		return nil, err
	}

	return tokens, nil
}

// getDetailedTokensByAggregation returns detail tokens by mongodb aggregation
func (s *MongodbIndexerStore) getDetailedTokensByAggregation(ctx context.Context, filterParameter FilterParameter, offset, size int64) ([]DetailedToken, error) {
	tokens := []DetailedToken{}
	cursor, err := s.getTokensByAggregation(ctx, filterParameter, offset, size)

	if err != nil {
		return nil, err
	}
	defer cursor.Close(ctx)

	if err := cursor.All(ctx, &tokens); err != nil {
		return nil, err
	}

	return tokens, nil
}

// getPageCounts return the page counts by item length and page size
func getPageCounts(itemLength, PageSize int) int {
	pageCounts := itemLength / PageSize
	if (itemLength % PageSize) != 0 {
		pageCounts++
	}
	return pageCounts
}

// GetDetailedTokens returns a list of tokens information based on ids
func (s *MongodbIndexerStore) GetDetailedTokens(ctx context.Context, filterParameter FilterParameter, offset, size int64) ([]DetailedToken, error) {
	tokens := []DetailedToken{}

	log.Debug("GetDetailedTokens",
		zap.Any("filterParameter", filterParameter),
		zap.Int64("offset", offset),
		zap.Int64("size", size))
	startTime := time.Now()
	if length := len(filterParameter.IDs); length > 0 {
		for i := 0; i < getPageCounts(length, QueryPageSize); i++ {
			log.Debug("doc page", zap.Int("page", i))
			start := i * QueryPageSize
			end := (i + 1) * QueryPageSize
			if end > length {
				end = length
			}

			pagedTokens, err := s.getDetailedTokensByAggregation(ctx,
				FilterParameter{IDs: filterParameter.IDs[start:end]},
				offset, size)
			if err != nil {
				return nil, err
			}
			tokens = append(tokens, pagedTokens...)
		}
	} else {
		return s.getDetailedTokensByAggregation(ctx, filterParameter, offset, size)
	}
	log.Debug("GetDetailedTokens End", zap.Duration("queryTime", time.Since(startTime)))

	return tokens, nil
}

// UpdateOwner updates owner for a specific non-fungible token
func (s *MongodbIndexerStore) UpdateOwner(ctx context.Context, indexID string, owner string, updatedAt time.Time) error {
	if owner == "" {
		log.Warn("ignore update empty owner", zap.String("indexID", indexID))
		return nil
	}

	// update provenance only for non-burned tokens
	_, err := s.tokenCollection.UpdateOne(ctx, bson.M{
		"indexID":          indexID,
		"fungible":         false,
		"burned":           bson.M{"$ne": true},
		"lastActivityTime": bson.M{"$lt": updatedAt},
	}, bson.M{
		"$set": bson.M{
			"owner":             owner,
			"owners":            map[string]int64{owner: 1},
			"ownersArray":       []string{owner},
			"lastActivityTime":  updatedAt,
			"lastRefreshedTime": time.Now(),
		},
	})

	return err
}

// UpdateTokenProvenance updates provenance for a specific token
func (s *MongodbIndexerStore) UpdateTokenProvenance(ctx context.Context, indexID string, provenances []Provenance) error {
	if len(provenances) == 0 {
		log.Warn("ignore update empty provenance", zap.String("indexID", indexID))
		return nil
	}

	currentOwner := provenances[0].Owner
	tokenUpdates := bson.M{
		"owner":             currentOwner,
		"owners":            map[string]int64{currentOwner: 1},
		"ownersArray":       []string{currentOwner},
		"lastActivityTime":  provenances[0].Timestamp,
		"lastRefreshedTime": time.Now(),
		"provenance":        provenances,
	}

	lastProvenance := provenances[len(provenances)-1]
	if lastProvenance.Type == "mint" || lastProvenance.Type == "issue" {
		tokenUpdates["mintedAt"] = lastProvenance.Timestamp
	}

	// update provenance only for non-burned tokens
	_, err := s.tokenCollection.UpdateOne(ctx, bson.M{
		"indexID": indexID,
		"burned":  bson.M{"$ne": true},
	}, bson.M{
		"$set": tokenUpdates,
	})

	return err
}

// UpdateTokenOwners updates owners for a specific token
func (s *MongodbIndexerStore) UpdateTokenOwners(ctx context.Context, indexID string, lastActivityTime time.Time, owners map[string]int64) error {
	if len(owners) == 0 {
		log.Warn("ignore update empty provenance", zap.String("indexID", indexID))
		return nil
	}

	ownersArray := make([]string, 0, len(owners))
	for owner := range owners {
		ownersArray = append(ownersArray, owner)
	}

	tokenUpdates := bson.M{
		"owners":            owners,
		"ownersArray":       ownersArray,
		"provenance":        nil,
		"lastRefreshedTime": time.Now(),
	}

	if !lastActivityTime.IsZero() {
		tokenUpdates["lastActivityTime"] = lastActivityTime
	}

	// update provenance only for non-burned tokens
	_, err := s.tokenCollection.UpdateOne(ctx, bson.M{
		"indexID": indexID,
		"burned":  bson.M{"$ne": true},
	}, bson.M{
		"$set": tokenUpdates,
	})

	return err
}

// PushProvenance push the latest provenance record for a token
func (s *MongodbIndexerStore) PushProvenance(ctx context.Context, indexID string, lockedTime time.Time, provenance Provenance) error {
	if provenance.FormerOwner == nil {
		return fmt.Errorf("invalid former owner")
	}
	formerOwner := *provenance.FormerOwner

	u, err := s.tokenCollection.UpdateOne(ctx, bson.M{
		"indexID":                indexID,
		"lastRefreshedTime":      lockedTime,
		"provenance.0.timestamp": bson.M{"$lt": provenance.Timestamp},
		"provenance.0.owner":     formerOwner,
	}, bson.M{
		"$set": bson.M{
			"owner":             provenance.Owner,
			"owners":            map[string]int64{provenance.Owner: 1},
			"ownersArray":       []string{provenance.Owner},
			"lastActivityTime":  provenance.Timestamp,
			"lastRefreshedTime": time.Now(),
		},

		"$push": bson.M{
			"provenance": bson.M{
				"$each":     bson.A{provenance},
				"$position": 0,
			},
		},
	})

	if u.ModifiedCount == 0 {
		return ErrNoRecordUpdated
	}

	return err
}

// GetTokenIDsByOwner returns a list of tokens which belongs to an owner
func (s *MongodbIndexerStore) GetTokenIDsByOwner(ctx context.Context, owner string) ([]string, error) {
	tokens := make([]string, 0)

	c, err := s.accountTokenCollection.Find(ctx, bson.M{"ownerAccount": owner},
		options.Find().SetProjection(bson.M{"indexID": 1, "_id": 0}))
	if err != nil {
		return nil, err
	}

	for c.Next(ctx) {
		var v struct {
			IndexID string
		}
		if err := c.Decode(&v); err != nil {
			return nil, err
		}

		tokens = append(tokens, v.IndexID)
	}

	return tokens, nil
}

// GetTokensByOwner returns a list of DetailedTokens which belong to an owner
func (s *MongodbIndexerStore) GetDetailedTokensByOwners(ctx context.Context, owners []string, filterParameter FilterParameter, offset, size int64) ([]DetailedToken, error) {
	tokens := make([]DetailedToken, 0, 10)

	type asset struct {
		ThumbnailID     string                   `bson:"thumbnailID"`
		IPFSPinned      bool                     `json:"ipfsPinned"`
		ProjectMetadata VersionedProjectMetadata `bson:"projectMetadata"`
	}

	assets := map[string]asset{}

	var c *mongo.Cursor
	var err error

	if len(owners) == 1 {
		c, err = s.getTokensByAggregationForOwner(ctx, owners[0], filterParameter, offset, size)
		if err != nil {
			return nil, err
		}
	} else {
		// DEPRECATED: this condition should not use anymore
		c, err = s.getTokensByAggregationByOwners(ctx, owners, filterParameter, offset, size)
		if err != nil {
			return nil, err
		}
	}

	for c.Next(ctx) {
		var token DetailedToken
		if err := c.Decode(&token); err != nil {
			return nil, err
		}

		a, assetExist := assets[token.AssetID]
		if !assetExist {
			assetResult := s.assetCollection.FindOne(ctx, bson.M{"id": token.AssetID})
			if err := assetResult.Err(); err != nil {
				return nil, err
			}

			if err := assetResult.Decode(&a); err != nil {
				return nil, err
			}

			assets[token.AssetID] = a
		}

		// FIXME: hardcoded values for backward compatibility
		token.ThumbnailID = a.ThumbnailID
		token.IPFSPinned = a.IPFSPinned
		token.ProjectMetadata = a.ProjectMetadata

		tokens = append(tokens, token)
	}

	return tokens, nil
}

// getTokensByAggregationForOwner queries tokens for a specific owner by aggregation
func (s *MongodbIndexerStore) getTokensByAggregationForOwner(ctx context.Context, owner string, filterParameter FilterParameter, offset, size int64) (*mongo.Cursor, error) {
	matchQuery := bson.M{
		fmt.Sprintf("owners.%s", owner): bson.M{"$gte": 1},
		"ownersArray":                   bson.M{"$in": bson.A{owner}},
		"burned":                        bson.M{"$ne": true},
	}

	pipelines := []bson.M{
		{
			"$match": matchQuery,
		},
		{"$sort": bson.D{{Key: "lastActivityTime", Value: -1}, {Key: "_id", Value: -1}}},
		{"$addFields": bson.M{"balance": fmt.Sprintf("$owners.%s", owner)}},
		// lookup performs a cross blockchain join between tokens and assets collections
		{
			"$lookup": bson.M{
				"from": "assets",
				"let": bson.M{
					"assetID": "$assetID",
				},
				"pipeline": bson.A{
					bson.M{
						"$match": bson.M{
							"$expr": bson.M{
								"$eq": bson.A{
									"$id",
									"$$assetID",
								},
							},
						},
					},
					bson.M{
						"$project": bson.M{
							"source": 1,
							"_id":    0,
						},
					},
				},
				"as": "asset",
			},
		},
	}

	if filterParameter.Source != "" {
		pipelines = append(pipelines, bson.M{"$match": bson.M{"asset.source": filterParameter.Source}})
	}

	pipelines = append(pipelines,
		bson.M{"$skip": offset},
		bson.M{"$limit": size},
	)

	return s.tokenCollection.Aggregate(ctx, pipelines)
}

// DEPRECATED: getTokensByAggregationByOwners queries tokens by aggregation which provides a more flexible query option by mongodb
func (s *MongodbIndexerStore) getTokensByAggregationByOwners(ctx context.Context, owners []string, filterParameter FilterParameter, offset, size int64) (*mongo.Cursor, error) {
	pipelines := []bson.M{
		{
			"$match": bson.M{
				"owner":  bson.M{"$in": owners},
				"burned": bson.M{"$ne": true},
			},
		},
		{"$sort": bson.D{{Key: "lastActivityTime", Value: -1}, {Key: "_id", Value: -1}}},
		// lookup performs a cross blockchain join between tokens and assets collections
		{
			"$lookup": bson.M{
				"from": "assets",
				"let": bson.M{
					"assetID": "$assetID",
				},
				"pipeline": bson.A{
					bson.M{
						"$match": bson.M{
							"$expr": bson.M{
								"$eq": bson.A{
									"$id",
									"$$assetID",
								},
							},
						},
					},
					bson.M{
						"$project": bson.M{
							"source": 1,
							"_id":    0,
						},
					},
				},
				"as": "asset",
			},
		},
		// unwind turns the
		{"$unwind": "$asset"},
	}

	if filterParameter.Source != "" {
		pipelines = append(pipelines, bson.M{"$match": bson.M{"asset.source": filterParameter.Source}})
	}

	pipelines = append(pipelines,
		bson.M{"$skip": offset},
		bson.M{"$limit": size},
	)

	return s.tokenCollection.Aggregate(ctx, pipelines)
}

// getTokensByAggregation queries tokens by aggregation which provides a more flexible query option by mongodb
func (s *MongodbIndexerStore) getTokensByAggregation(ctx context.Context, filterParameter FilterParameter, offset, size int64) (*mongo.Cursor, error) {
	matchQuery := bson.M{}

	if len(filterParameter.IDs) > 0 {
		matchQuery = bson.M{
			"indexID": bson.M{"$in": filterParameter.IDs},
			"burned":  bson.M{"$ne": true},
		}
	}

	pipelines := []bson.M{
		{
			"$match": matchQuery,
		},
		{"$sort": bson.D{{Key: "lastActivityTime", Value: -1}, {Key: "_id", Value: -1}}},
		// lookup performs a cross blockchain join between tokens and assets collections
		{
			"$lookup": bson.M{
				"from": "assets",
				"let": bson.M{
					"assetID": "$assetID",
				},
				"pipeline": bson.A{
					bson.M{
						"$match": bson.M{
							"$expr": bson.M{
								"$eq": bson.A{
									"$id",
									"$$assetID",
								},
							},
						},
					},
					bson.M{
						"$project": bson.M{
							"source":          1,
							"projectMetadata": 1,
							"thumbnailID":     1,
							"ipfsPinned":      1,
							"_id":             0,
						},
					},
				},
				"as": "asset",
			},
		},
		{"$unwind": "$asset"},
		{
			"$replaceRoot": bson.M{
				"newRoot": bson.M{
					"$mergeObjects": bson.A{"$$ROOT", "$asset"},
				},
			},
		},
		{"$project": bson.M{"asset": 0}},
	}

	if filterParameter.Source != "" {
		pipelines = append(pipelines, bson.M{"$match": bson.M{"asset.source": filterParameter.Source}})
	}

	if len(matchQuery) == 0 {
		if size == 0 || size > 100 {
			size = 100
		}
		pipelines = append(pipelines,
			bson.M{"$skip": offset},
			bson.M{"$limit": size},
		)
	}

	return s.tokenCollection.Aggregate(ctx, pipelines)
}

// GetTokensByTextSearch returns a list of token those assets match have attributes that match the search text.
func (s *MongodbIndexerStore) GetTokensByTextSearch(ctx context.Context, searchText string, offset, size int64) ([]DetailedToken, error) {
	log.Debug("GetTokensByTextSearch",
		zap.String("searchText", searchText),
		zap.Int64("offset", offset),
		zap.Int64("size", size))

	pipeline := []bson.M{
		{"$match": bson.M{
			"projectMetadata.latest.source": SourceFeralFile, // FIXME: currently, we limit the source of query to feralfile
			"$or": bson.A{
				bson.M{"projectMetadata.latest.artistName": bson.M{"$regex": primitive.Regex{Pattern: searchText, Options: "i"}}},
				bson.M{"projectMetadata.latest.exhibitionTitle": bson.M{"$regex": primitive.Regex{Pattern: searchText, Options: "i"}}},
				bson.M{"projectMetadata.latest.title": bson.M{"$regex": primitive.Regex{Pattern: searchText, Options: "i"}}},
			},
		}},

		// group to generate the follow two items:
		// 1. a list of ids
		// 2. a map of asset id and the project information of an asset
		{"$group": bson.M{
			"_id": nil,
			"ids": bson.M{
				"$addToSet": "$id",
			},
			"assets": bson.M{"$push": bson.M{"k": "$id", "v": "$projectMetadata.latest"}},
		}},

		{"$addFields": bson.M{"assets": bson.M{"$arrayToObject": "$assets"}}},
	}

	assetCursor, err := s.assetCollection.Aggregate(ctx, pipeline)
	if err != nil {
		return nil, err
	}

	var assetAggregation struct {
		IDs    []string
		Assets map[string]ProjectMetadata
	}

	for assetCursor.Next(ctx) {
		if err := assetCursor.Decode(&assetAggregation); err != nil {
			return nil, err
		}
	}

	tokens := make([]DetailedToken, 0)
	if len(assetAggregation.IDs) == 0 {
		return tokens, nil
	}

	tokenCursor, err := s.tokenCollection.Find(ctx, bson.M{"assetID": bson.M{"$in": assetAggregation.IDs}}, options.Find().SetLimit(size).SetSkip(offset))
	if err != nil {
		return nil, err
	}

	for tokenCursor.Next(ctx) {
		t := DetailedToken{}

		if err := tokenCursor.Decode(&t); err != nil {
			return nil, err
		}

		t.ProjectMetadata.Latest = assetAggregation.Assets[t.AssetID]
		tokens = append(tokens, t)
	}

	return tokens, nil
}

// GetIdentity returns an identity of an account
func (s *MongodbIndexerStore) GetIdentity(ctx context.Context, accountNumber string) (AccountIdentity, error) {
	var identity AccountIdentity

	r := s.identityCollection.FindOne(ctx,
		bson.M{"accountNumber": accountNumber},
	)
	if err := r.Err(); err != nil {
		if err != mongo.ErrNoDocuments {
			return identity, err
		}
	} else {
		if err := r.Decode(&identity); err != nil {
			return identity, err
		}
	}

	if identity.Name == "" {
		// fallback to check ff identities if not found
		r := s.ffIdentityCollection.FindOne(ctx,
			bson.M{"accountNumber": accountNumber},
		)
		if err := r.Err(); err != nil {
			if err == mongo.ErrNoDocuments {
				return identity, nil
			}
		} else {
			if err := r.Decode(&identity); err != nil {
				return identity, err
			}
		}
	}

	return identity, nil
}

// GetIdentities returns a list of identities by a list of account numbers
func (s *MongodbIndexerStore) GetIdentities(ctx context.Context, accountNumbers []string) (map[string]AccountIdentity, error) {
	identities := map[string]AccountIdentity{}

	{
		c, err := s.identityCollection.Find(ctx,
			bson.M{"accountNumber": bson.M{"$in": accountNumbers}},
		)
		if err != nil {
			return identities, err
		}

		for c.Next(ctx) {
			var identity AccountIdentity
			if err := c.Decode(&identity); err != nil {
				return identities, err
			}
			identities[identity.AccountNumber] = identity
		}
	}

	// FIXME: this is a quick fix and do not de-dup for accounts already found in previous query
	{
		c, err := s.ffIdentityCollection.Find(ctx,
			bson.M{"accountNumber": bson.M{"$in": accountNumbers}},
		)
		if err != nil {
			return identities, err
		}
		for c.Next(ctx) {
			var identity AccountIdentity
			if err := c.Decode(&identity); err != nil {
				return identities, err
			}
			// update identity for the with FF identity if the blockchain identity is not found
			if id, ok := identities[identity.AccountNumber]; !ok || id.Name == "" {
				identities[identity.AccountNumber] = identity
			}
		}
	}

	return identities, nil
}

// IndexIdentity saves an identity into indexer store
func (s *MongodbIndexerStore) IndexIdentity(ctx context.Context, identity AccountIdentity) error {
	identity.LastUpdatedTime = time.Now()

	r, err := s.identityCollection.UpdateOne(ctx,
		bson.M{"accountNumber": identity.AccountNumber},
		bson.M{"$set": identity},
		options.Update().SetUpsert(true),
	)
	if err != nil {
		return err
	}

	if r.MatchedCount == 0 && r.UpsertedCount == 0 {
		log.Warn("identity is not added or updated", zap.String("account_number", identity.AccountNumber))
	}

	return nil
}

// UpdateAccountTokenBalance updates account tokens' balance from transaction details
func (s *MongodbIndexerStore) UpdateAccountTokenBalance(ctx context.Context, ownerAccount, indexID string, balance int64, transactionTime time.Time, pendingTx string, lastPendingTime time.Time) error {
	r, err := s.accountTokenCollection.UpdateOne(ctx,
		bson.M{
			"indexID":      indexID,
			"ownerAccount": ownerAccount,
			"$or": bson.A{
				bson.M{"lastRefreshedTime": bson.M{"$lt": transactionTime}},
				bson.M{"lastRefreshedTime": bson.M{"$exists": false}},
			},
		},
		bson.M{
			"$set": bson.M{
				"lastActivityTime":  transactionTime,
				"lastRefreshedTime": time.Now(),
			},
			"$inc": bson.M{
				"balance": balance,
			},
		},
		options.Update().SetUpsert(true),
	)

	if err != nil {
		return err
	}

	if r.MatchedCount == 0 && r.UpsertedCount == 0 {
		log.Debug("the account token's balance is not updated/added",
			zap.String("IndexID", indexID),
			zap.String("ownerAccount", ownerAccount),
			zap.String("pendingTx", pendingTx))
	}

	// remove pendingTx and lastPendingTime
	_, err = s.accountTokenCollection.UpdateOne(ctx,
		bson.M{
			"indexID":         indexID,
			"ownerAccount":    ownerAccount,
			"pendingTxs":      bson.M{"$in": bson.A{pendingTx}},
			"lastPendingTime": bson.M{"$in": bson.A{lastPendingTime}},
		},
		bson.M{
			"$pull": bson.M{
				"pendingTxs":      pendingTx,
				"lastPendingTime": lastPendingTime,
			},
		},
	)
	return err
}

// DeletePendingFieldsAccountToken deletes elements in pending fields of a account token
func (s *MongodbIndexerStore) DeletePendingFieldsAccountToken(ctx context.Context, ownerAccount, indexID, pendingTx string, lastPendingTime time.Time) error {
	r, err := s.accountTokenCollection.UpdateOne(ctx,
		bson.M{"indexID": indexID, "ownerAccount": ownerAccount, "pendingTxs": bson.M{"$in": bson.A{pendingTx}}, "lastPendingTime": bson.M{"$in": bson.A{lastPendingTime}}},
		bson.M{
			"$pull": bson.M{
				"pendingTxs":      pendingTx,
				"lastPendingTime": lastPendingTime,
			},
		},
	)

	if err != nil {
		return err
	}

	if r.MatchedCount == 0 {
		log.Warn("pending account token is not deleted its pending fields",
			zap.String("IndexID", indexID),
			zap.String("ownerAccount", ownerAccount),
			zap.String("pendingTx", pendingTx))
	} else {
		log.Debug("pending account token is deleted its pending fields",
			zap.String("ownerAccount", ownerAccount),
			zap.String("pendingTx", pendingTx))
	}

	return nil
}

// AddPendingTxToAccountToken add pendingTx to a specific account token if this pendingTx does not exist
func (s *MongodbIndexerStore) AddPendingTxToAccountToken(ctx context.Context, ownerAccount, indexID, pendingTx, blockchain, ID string) error {
	r := s.accountTokenCollection.FindOne(ctx,
		bson.M{"indexID": indexID, "ownerAccount": ownerAccount, "pendingTxs": bson.M{"$in": bson.A{pendingTx}}},
	)

	if err := r.Err(); err != nil {
		if err == mongo.ErrNoDocuments {

			// only update account if its pendingTx is not recorded
			r, err := s.accountTokenCollection.UpdateOne(ctx,
				bson.M{"indexID": indexID, "ownerAccount": ownerAccount},
				bson.M{
					"$push": bson.M{
						"pendingTxs":      pendingTx,
						"lastPendingTime": time.Now(),
					},
					"$set": bson.M{
						"blockchain": blockchain,
						"id":         ID,
					},
				},
				options.Update().SetUpsert(true),
			)

			if err != nil {
				return err
			}

			if r.MatchedCount == 0 && r.UpsertedCount == 0 {
				log.Warn("pending token is not added", zap.String("indexID", indexID))
			}
		} else {
			return err
		}
	} else {
		log.Debug("pending token is already added",
			zap.String("IndexID", indexID),
			zap.String("ownerAccount", ownerAccount))
		return nil
	}
	return nil
}

// DeleteFailedAccountTokens deletes a specific account tokens whose transaction is failed
func (s *MongodbIndexerStore) DeleteFailedAccountTokens(ctx context.Context, ownerAccount, indexID string) error {
	_, err := s.accountTokenCollection.DeleteOne(ctx, bson.M{"ownerAccount": bson.M{"$eq": ownerAccount}, "indexID": bson.M{"$eq": indexID}})

	return err
}

// GetPendingAccountTokens gets all pending account tokens in the db
func (s *MongodbIndexerStore) GetPendingAccountTokens(ctx context.Context) ([]AccountToken, error) {
	cursor, err := s.accountTokenCollection.Find(ctx, bson.M{"pendingTxs": bson.M{"$exists": true, "$ne": bson.A{}}})
	if err != nil {
		return nil, err
	}
	defer cursor.Close(ctx)

	pendingAccountTokens := []AccountToken{}
	for cursor.Next(ctx) {
		var accountToken AccountToken

		if err := cursor.Decode(&accountToken); err != nil {
			continue
		}

		pendingAccountTokens = append(pendingAccountTokens, accountToken)
	}
	return pendingAccountTokens, nil
}

// IndexAccount indexes the account by inputs
func (s *MongodbIndexerStore) IndexAccount(ctx context.Context, account Account) error {
	account.LastUpdatedTime = time.Now()

	r, err := s.accountCollection.UpdateOne(ctx,
		bson.M{"account": account.Account},
		bson.M{"$set": account},
		options.Update().SetUpsert(true),
	)
	if err != nil {
		return err
	}

	if r.MatchedCount == 0 && r.UpsertedCount == 0 {
		log.Warn("account is not added or updated", zap.String("account", account.Account))
	}

	return nil
}

// IndexAccountTokens indexes the account tokens by inputs
func (s *MongodbIndexerStore) IndexAccountTokens(ctx context.Context, owner string, accountTokens []AccountToken) error {
	for _, accountToken := range accountTokens {
		if accountToken.Balance > 0 {
			r, err := s.accountTokenCollection.UpdateOne(ctx,
				bson.M{"indexID": accountToken.IndexID, "ownerAccount": owner},
				bson.M{"$set": accountToken},
				options.Update().SetUpsert(true),
			)

			if err != nil {
				return err
			}
			if r.MatchedCount == 0 && r.UpsertedCount == 0 {
				log.Warn("account token is not added or updated", zap.String("token_id", accountToken.ID))
			}
		} else {
			_, err := s.accountTokenCollection.DeleteOne(ctx, bson.M{"ownerAccount": owner, "indexID": accountToken.IndexID})
			if err != nil {
				return err
			}
		}
	}

	return nil
}

// GetAccount returns an account by a given address
func (s *MongodbIndexerStore) GetAccount(ctx context.Context, owner string) (Account, error) {
	var account Account

	r := s.accountCollection.FindOne(ctx,
		bson.M{"account": owner},
	)
	if err := r.Err(); err != nil {
		if err == mongo.ErrNoDocuments {
			return account, nil
		}
		return account, err
	}

	if err := r.Decode(&account); err != nil {
		return account, err
	}

	return account, nil
}

// GetAccountTokensByIndexIDs returns a list of account tokens by a given list of index id
func (s *MongodbIndexerStore) GetAccountTokensByIndexIDs(ctx context.Context, indexIDs []string) ([]AccountToken, error) {
	tokens := make([]AccountToken, 0)

	c, err := s.accountTokenCollection.Aggregate(ctx, []bson.M{
		{"$match": bson.M{"indexID": bson.M{"$in": indexIDs}}},
		{"$sort": bson.D{{Key: "lastActivityTime", Value: 1}}},
		{
			"$group": bson.M{
				"_id":    "$indexID",
				"detail": bson.M{"$first": "$$ROOT"},
			},
		},
		{"$replaceRoot": bson.M{"newRoot": "$detail"}},
	})

	if err != nil {
		return nil, err
	}

	for c.Next(ctx) {
		var token AccountToken
		if err := c.Decode(&token); err != nil {
			return nil, err
		}

		tokens = append(tokens, token)
	}

	return tokens, nil
}

// UpdateAccountTokenOwners updates all account owners for a specific token
func (s *MongodbIndexerStore) UpdateAccountTokenOwners(ctx context.Context, indexID string, lastActivityTime time.Time, owners map[string]int64) error {
	ownerList := make([]string, 0, len(owners))

	tokenResult := s.accountTokenCollection.FindOne(ctx, bson.M{"indexID": indexID})
	if err := tokenResult.Err(); err != nil {
		return err
	}

	var tokenUpdate AccountToken
	if err := tokenResult.Decode(&tokenUpdate); err != nil {
		return err
	}

	for owner, balance := range owners {
		tokenUpdate.OwnerAccount = owner
		tokenUpdate.Balance = balance
		tokenUpdate.LastActivityTime = lastActivityTime
		tokenUpdate.LastRefreshedTime = time.Now()
		_, err := s.accountTokenCollection.UpdateOne(ctx,
			bson.M{"indexID": indexID, "ownerAccount": owner},
			bson.M{"$set": tokenUpdate},
			options.Update().SetUpsert(true),
		)
		if err != nil {
			continue
		}

		ownerList = append(ownerList, owner)
	}

	_, err := s.accountTokenCollection.DeleteMany(ctx, bson.M{"indexID": bson.M{"$eq": indexID}, "ownerAccount": bson.M{"$nin": ownerList}})

	return err
}

// GetDetailedAccountTokensByOwner returns a list of DetailedToken by account owner
func (s *MongodbIndexerStore) GetDetailedAccountTokensByOwner(ctx context.Context, account string, filterParameter FilterParameter, offset, size int64) ([]DetailedToken, error) {
	findOptions := options.Find().SetSort(bson.D{{Key: "lastActivityTime", Value: -1}, {Key: "_id", Value: -1}}).SetLimit(size).SetSkip(offset)

	log.Debug("GetDetailedAccountTokensByOwner",
		zap.Any("filterParameter", filterParameter),
		zap.Int64("offset", offset),
		zap.Int64("size", size))

	cursor, err := s.accountTokenCollection.Find(ctx, bson.M{"ownerAccount": account}, findOptions)
	if err != nil {
		return nil, err
	}
	defer cursor.Close(ctx)

	indexIDs := make([]string, 0)
	accountTokenMap := map[string]AccountToken{}
	for cursor.Next(ctx) {
		var token AccountToken

		if err := cursor.Decode(&token); err != nil {
			return nil, err
		}

		indexIDs = append(indexIDs, token.IndexID)
		accountTokenMap[token.IndexID] = token
	}

	if len(indexIDs) == 0 {
		return []DetailedToken{}, nil
	}

	filterParameter.IDs = indexIDs
	assets, err := s.GetDetailedTokens(ctx, filterParameter, offset, size)

	if err != nil {
		return nil, err
	}

	for i := range assets {
		asset := &assets[i]

		asset.Balance = accountTokenMap[asset.IndexID].Balance
		asset.Owner = accountTokenMap[asset.IndexID].OwnerAccount
	}

	return assets, nil
}

// IndexDemoTokens copies  existent tokens in the db but change the blockchain name to "demo" and modify owner
// Before indexing new demo tokens, all of the old ones of the same owner need to be deleted.
func (s *MongodbIndexerStore) IndexDemoTokens(ctx context.Context, owner string, indexIDs []string) error {
	if err := s.DeleteDemoTokens(ctx, owner); err != nil {
		return err
	}

	for _, indexID := range indexIDs {
		demoIndexID := DemoTokenPrefix(indexID)

		r := s.tokenCollection.FindOne(ctx, bson.M{"isDemo": true, "indexID": demoIndexID})
		if err := r.Err(); err != nil {
			if err == mongo.ErrNoDocuments {
				// Create a new demo token if it does not exist
				r := s.tokenCollection.FindOne(ctx, bson.M{"indexID": indexID})
				if err := r.Err(); err != nil {
					return err
				}

				var token Token
				if err := r.Decode(&token); err != nil {
					return err
				}

				token.IndexID = demoIndexID
				token.IsDemo = true
				token.OwnersArray = []string{owner}
				token.Owners[owner] = 1
				if _, err := s.tokenCollection.InsertOne(ctx, token); err != nil {
					log.Error("error while inserting demo tokens", zap.String("indexID", demoIndexID), zap.Error(err))
					return err
				}
				log.Debug("demo token is indexed", zap.String("indexID", demoIndexID))
			} else {
				log.Error("error while finding demoIndexID in the database", zap.String("demoIndexID", demoIndexID), zap.Error(err))
				return err
			}
		} else {
			// Add a new owner to the demo tokens which already exist
			if _, err := s.tokenCollection.UpdateOne(ctx,
				bson.M{"isDemo": true, "indexID": demoIndexID, "ownersArray": bson.M{"$nin": bson.A{owner}}},
				bson.M{
					"$push": bson.M{"ownersArray": owner},
					"$set":  bson.M{fmt.Sprintf("owners.%s", owner): int64(1)},
				}); err != nil {
				return err
			}
			log.Debug("demo token is updated", zap.String("indexID", demoIndexID))
		}
	}

	return nil
}

// DeleteDemoTokens deletes demo tokens which exclusively belong to an owner and updates demo tokens if they are related to other owners
func (s *MongodbIndexerStore) DeleteDemoTokens(ctx context.Context, owner string) error {
	// delete demo tokens that exclusively belong to the owner
	_, err := s.tokenCollection.DeleteMany(ctx, bson.M{
		"isDemo":      true,
		"ownersArray": bson.M{"$eq": bson.A{owner}},
		"indexID":     bson.M{"$regex": "^demo"}},
	)

	if err != nil {
		return err
	}

	// remove the owners in the demo tokens if the tokens belong to other owners
	_, err = s.tokenCollection.UpdateMany(ctx,
		bson.M{
			"isDemo":      true,
			"ownersArray": bson.M{"$in": bson.A{owner}},
			"indexID":     bson.M{"$regex": "^demo"},
		},
		bson.M{
			"$pull": bson.M{
				"ownersArray": owner,
			},
			"$unset": bson.M{
				fmt.Sprintf("owners.%s", owner): bson.M{"$gte": 1},
			},
		})
	if err != nil {
		return err
	}

	return nil
}

func (s *MongodbIndexerStore) UpdateOwnerForFungibleToken(ctx context.Context, indexID string, lockedTime time.Time, to string, total int64) error {
	r, err := s.tokenCollection.UpdateOne(ctx,
		bson.M{
			"indexID":           indexID,
			"lastRefreshedTime": lockedTime,
		},
		bson.M{
			"$addToSet": bson.M{"ownersArray": to},
			"$set":      bson.M{"owners." + to: total},
		},
	)

	if err != nil {
		return err
	}

	if r.MatchedCount == 0 {
		return ErrNoRecordUpdated
	}

	return nil
}

func (s *MongodbIndexerStore) GetTokensByIndexID(ctx context.Context, indexID string) (*Token, error) {
	tokens, err := s.GetTokensByIndexIDs(ctx, []string{indexID})
	if err != nil {
		return nil, err
	}

	if len(tokens) == 0 {
		return nil, nil
	}

	return &tokens[0], err
}

// GetAbsentMimeTypeTokens returns list up random limit tokens that mimeType is absent
func (s *MongodbIndexerStore) GetAbsentMimeTypeTokens(ctx context.Context, limit int) ([]AbsentMIMETypeToken, error) {
	compactedToken := []AbsentMIMETypeToken{}

	var tokens []struct {
		IndexID         string                   `bson:"indexID"`
		ProjectMetadata VersionedProjectMetadata `json:"projectMetadata" bson:"projectMetadata"`
	}
	c, err := s.assetCollection.Aggregate(ctx, []bson.M{
		{
			"$match": bson.D{{Key: "$or", Value: []interface{}{
				bson.D{{Key: "projectMetadata.lastest.mimeType", Value: ""}},
				bson.D{{Key: "projectMetadata.lastest.mimeType", Value: bson.M{"$exists": false}}},
			}}},
		},
		{"$sample": bson.M{"size": limit}},
	})
	if err != nil {
		return nil, err
	}

	if err := c.All(ctx, &tokens); err != nil {
		return nil, err
	}

	for _, token := range tokens {
		compactedToken = append(compactedToken, AbsentMIMETypeToken{
			IndexID:    token.IndexID,
			PreviewURL: token.ProjectMetadata.Latest.PreviewURL,
		})
	}

	return compactedToken, nil
}

// UpdateTokenFeedback inserts or updates list of token feedback by a user.
func (s *MongodbIndexerStore) UpdateTokenFeedback(ctx context.Context, tokenFeedbacks []TokenFeedbackUpdate, userDID string) error {
	r := s.tokenFeedbackCollection.FindOne(ctx, bson.M{"did": userDID}, options.FindOne().SetSort(bson.M{"lastUpdatedTime": -1}))

	if err := r.Err(); err != nil {
		if err != mongo.ErrNoDocuments {
			return err
		}
	}

	if r.Err() == nil {
		var lastTokenFeedback TokenFeedback

		if err := r.Decode(&lastTokenFeedback); err != nil {
			return err
		}

		delay := time.Hour

		if lastTokenFeedback.LastUpdatedTime.Unix() > time.Now().Add(-delay).Unix() {
<<<<<<< HEAD
			log.WithField("lastUpdatedTime", lastTokenFeedback.LastUpdatedTime.Unix()).
				WithField("now", time.Now().Add(-delay).Unix()).
				WithField("account", userDID).Trace("feedback submit too frequently")
			return fmt.Errorf("feedback submit too frequently")
=======
			log.Debug("feedback submit too frequently",
				zap.Int64("lastUpdatedTime", lastTokenFeedback.LastUpdatedTime.Unix()),
				zap.Int64("now", time.Now().Add(-delay).Unix()),
				zap.String("account", userDID),
			)
			return fmt.Errorf("Feedback submit too frequently!")
>>>>>>> 46cbf752
		}
	}

	for _, token := range tokenFeedbacks {
		tokenFeedback := TokenFeedback{
			IndexID:         token.IndexID,
			MimeType:        token.MimeType,
			DID:             userDID,
			LastUpdatedTime: time.Now(),
		}

		r, err := s.tokenFeedbackCollection.UpdateOne(ctx,
			bson.M{"indexID": token.IndexID, "did": userDID},
			bson.M{"$set": tokenFeedback},
			options.Update().SetUpsert(true),
		)

		if err != nil {
			return err
		}

		if r.ModifiedCount == 0 && r.UpsertedCount == 0 {
			log.Warn("token feedback is not added or updated",
				zap.String("index_id", tokenFeedback.IndexID),
				zap.String("did", tokenFeedback.DID),
			)
		}
	}

	return nil
}

// GetGrouppedTokenFeedbacks returns token feedbacks that group by indexID & mimeTypes.
func (s *MongodbIndexerStore) GetGrouppedTokenFeedbacks(ctx context.Context) ([]GrouppedTokenFeedback, error) {
	tokenFeedbacks := make([]GrouppedTokenFeedback, 0)

	c, err := s.tokenFeedbackCollection.Aggregate(ctx, []bson.M{
		{"$sort": bson.D{{Key: "lastActivityTime", Value: 1}}},
		{
			"$group": bson.M{
				"_id":   bson.M{"indexID": "$indexID", "mimeType": "$mimeType"},
				"count": bson.M{"$sum": 1},
			},
		},
		{
			"$group": bson.M{
				"_id": "$_id.indexID",
				"mimeTypes": bson.M{
					"$push": bson.M{
						"mimeType": "$_id.mimeType",
						"count":    "$count",
					},
				},
			},
		},
	})

	if err != nil {
		return nil, err
	}

	for c.Next(ctx) {
		var tokenFeedback GrouppedTokenFeedback
		if err := c.Decode(&tokenFeedback); err != nil {
			return nil, err
		}

		tokenFeedbacks = append(tokenFeedbacks, tokenFeedback)
	}

	return tokenFeedbacks, nil
}

func (s *MongodbIndexerStore) UpdateTokenSugesstedMIMEType(ctx context.Context, indexID, mimeType string) error {
	r := s.assetCollection.FindOne(ctx, bson.M{"indexID": indexID})
	if err := r.Err(); err != nil {
		return err
	}

	updates := bson.D{{Key: "$set", Value: bson.D{{Key: "projectMetadata.latest.suggestionMimeType", Value: mimeType}}}}

	_, err := s.assetCollection.UpdateOne(
		ctx,
		bson.M{"indexID": indexID},
		updates,
	)

	return err
}<|MERGE_RESOLUTION|>--- conflicted
+++ resolved
@@ -1567,19 +1567,12 @@
 		delay := time.Hour
 
 		if lastTokenFeedback.LastUpdatedTime.Unix() > time.Now().Add(-delay).Unix() {
-<<<<<<< HEAD
-			log.WithField("lastUpdatedTime", lastTokenFeedback.LastUpdatedTime.Unix()).
-				WithField("now", time.Now().Add(-delay).Unix()).
-				WithField("account", userDID).Trace("feedback submit too frequently")
-			return fmt.Errorf("feedback submit too frequently")
-=======
 			log.Debug("feedback submit too frequently",
 				zap.Int64("lastUpdatedTime", lastTokenFeedback.LastUpdatedTime.Unix()),
 				zap.Int64("now", time.Now().Add(-delay).Unix()),
 				zap.String("account", userDID),
 			)
 			return fmt.Errorf("Feedback submit too frequently!")
->>>>>>> 46cbf752
 		}
 	}
 
