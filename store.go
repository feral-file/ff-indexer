--- conflicted
+++ resolved
@@ -90,12 +90,9 @@
 	GetNullProvenanceTokensByIndexIDs(ctx context.Context, indexIDs []string) ([]string, error)
 
 	GetOwnerAccountsByIndexIDs(ctx context.Context, indexIDs []string) ([]string, error)
-<<<<<<< HEAD
 
 	CheckAddressOwnTokenByCriteria(ctx context.Context, address string, criteria Criteria) (bool, error)
-=======
 	GetOwnersByBlockchainContracts(context.Context, map[string][]string) ([]string, error)
->>>>>>> 2d71edac
 }
 
 type FilterParameter struct {
@@ -2039,7 +2036,6 @@
 	return owners, nil
 }
 
-<<<<<<< HEAD
 // CheckAddressOwnTokenByCriteria returns true if address owns token
 func (s *MongodbIndexerStore) CheckAddressOwnTokenByCriteria(ctx context.Context, address string, criteria Criteria) (bool, error) {
 	if criteria.IndexID != "" {
@@ -2116,7 +2112,7 @@
 	}
 
 	return true, nil
-=======
+}
 // GetOwnersByBlockchainContracts returns owners by blockchain and contract
 func (s *MongodbIndexerStore) GetOwnersByBlockchainContracts(ctx context.Context, blockchainContracts map[string][]string) ([]string, error) {
 	var or []bson.M
@@ -2156,5 +2152,4 @@
 	}
 
 	return owners, nil
->>>>>>> 2d71edac
 }