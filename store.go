--- conflicted
+++ resolved
@@ -1171,38 +1171,11 @@
 
 // AddPendingTxToAccountToken add pendingTx to a specific account token if this pendingTx does not exist
 func (s *MongodbIndexerStore) AddPendingTxToAccountToken(ctx context.Context, ownerAccount, indexID, pendingTx, blockchain, ID string) error {
-<<<<<<< HEAD
-	r := s.accountTokenCollection.FindOne(ctx,
-		bson.M{"indexID": indexID, "ownerAccount": ownerAccount, "pendingTxs": bson.M{"$exists": true, "$ne": nil}},
-	)
-
-	if err := r.Err(); err != nil {
-		if err == mongo.ErrNoDocuments {
-
-			// if there is no account token or pendingTxs is nil,
-			// then we set the pendingTxs
-			r, err := s.accountTokenCollection.UpdateOne(ctx,
-				bson.M{"indexID": indexID, "ownerAccount": ownerAccount},
-				bson.M{
-					"$set": bson.M{
-						"pendingTxs":      bson.A{pendingTx},
-						"lastPendingTime": bson.A{time.Now()},
-						"blockchain":      blockchain,
-						"id":              ID,
-					},
-				},
-				options.Update().SetUpsert(true),
-			)
-
-			if err != nil {
-				return err
-			}
-=======
 	r, err := s.accountTokenCollection.UpdateOne(ctx,
 		bson.M{
 			"indexID":      indexID,
 			"ownerAccount": ownerAccount,
-			"pendingTxs": bson.M{"$nin": bson.A{pendingTx}},
+			"pendingTxs":   bson.M{"$nin": bson.A{pendingTx}},
 		},
 		bson.M{
 			"$push": bson.M{
@@ -1224,7 +1197,6 @@
 			zap.Error(err))
 		return err
 	}
->>>>>>> ec66f8a4
 
 	if r.MatchedCount == 0 || r.ModifiedCount == 0 {
 		// 1. We don't have this account token OR
@@ -1244,26 +1216,6 @@
 				zap.String("indexID", indexID),
 				zap.String("pendingTx", pendingTx))
 		}
-<<<<<<< HEAD
-	} else {
-		// if pendingTxs is not nil, or doesn't exist,
-		// then we push a new pendingTx to the pendingTxs
-		_, err := s.accountTokenCollection.UpdateOne(ctx,
-			bson.M{"indexID": indexID, "ownerAccount": ownerAccount, "pendingTxs": bson.M{"$nin": bson.A{pendingTx}}},
-			bson.M{
-				"$push": bson.M{
-					"pendingTxs":      pendingTx,
-					"lastPendingTime": time.Now(),
-				},
-			},
-		)
-
-		if err != nil {
-			return err
-		}
-
-=======
->>>>>>> ec66f8a4
 	}
 
 	return nil
@@ -1271,11 +1223,7 @@
 
 // GetPendingAccountTokens gets all pending account tokens in the db
 func (s *MongodbIndexerStore) GetPendingAccountTokens(ctx context.Context) ([]AccountToken, error) {
-<<<<<<< HEAD
-	cursor, err := s.accountTokenCollection.Find(ctx, bson.M{"pendingTxs": bson.M{"$exists": true, "$nin": bson.A{nil, bson.A{}}}})
-=======
 	cursor, err := s.accountTokenCollection.Find(ctx, bson.M{"pendingTxs": bson.M{"$nin": bson.A{nil, bson.A{}}}})
->>>>>>> ec66f8a4
 	if err != nil {
 		return nil, err
 	}
@@ -1316,10 +1264,10 @@
 
 // IndexAccountTokens indexes the account tokens by inputs
 func (s *MongodbIndexerStore) IndexAccountTokens(ctx context.Context, owner string, accountTokens []AccountToken) error {
-	margin := 15 * time.Second
+	delay := 15 * time.Second
 	for _, accountToken := range accountTokens {
 		r, err := s.accountTokenCollection.UpdateOne(ctx,
-			bson.M{"indexID": accountToken.IndexID, "ownerAccount": owner, "lastActivityTime": bson.M{"$lt": accountToken.LastActivityTime.Add(-margin)}},
+			bson.M{"indexID": accountToken.IndexID, "ownerAccount": owner, "lastActivityTime": bson.M{"$lt": accountToken.LastActivityTime.Add(-delay)}},
 			bson.M{"$set": accountToken},
 			options.Update().SetUpsert(true),
 		)
