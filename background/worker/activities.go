--- conflicted
+++ resolved
@@ -979,14 +979,9 @@
 	platformFee := big.NewInt(0)
 	shares := make(map[string]*big.Int)
 	for _, tx := range txs {
-<<<<<<< HEAD
-		if tx.Status == "failed" {
-			return nil, errTxFailed
-=======
 		if tx.Status != "applied" {
 			log.Error("ignored non-successful operation", zap.String("txHash", hash))
 			return nil, nil
->>>>>>> aa8f07ae
 		}
 
 		if tx.Parameter != nil {
