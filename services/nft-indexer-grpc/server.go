package main

import (
	"context"
	"fmt"
	"net"

	"google.golang.org/grpc"

	indexer "github.com/bitmark-inc/nft-indexer"
	indexerGRPCSDK "github.com/bitmark-inc/nft-indexer/sdk/nft-indexer-grpc"
	pb "github.com/bitmark-inc/nft-indexer/services/nft-indexer-grpc/grpc/indexer"
)

type IndexerServer struct {
	pb.UnimplementedIndexerServer

	grpcServer   *grpc.Server
	indexerStore *indexer.MongodbIndexerStore

	network string
	port    int

	mapper *indexerGRPCSDK.Mapper
}

// NewIndexerGRPCServer creates a new IndexerServer
func NewIndexerGRPCServer(
	network string,
	port int,
	indexerStore *indexer.MongodbIndexerStore,
) (*IndexerServer, error) {

	grpcServer := grpc.NewServer()
	mapper := &indexerGRPCSDK.Mapper{}

	return &IndexerServer{
		network:      network,
		port:         port,
		indexerStore: indexerStore,
		grpcServer:   grpcServer,
		mapper:       mapper,
	}, nil
}

// Run starts the IndexerServer
func (i *IndexerServer) Run(context.Context) error {
	listener, err := net.Listen(i.network, fmt.Sprintf("0.0.0.0:%d", i.port))
	if err != nil {
		return err
	}

	pb.RegisterIndexerServer(i.grpcServer, i)
	err = i.grpcServer.Serve(listener)
	if err != nil {
		return err
	}

	return nil
}

// GetTokenByIndexID returns a token by index ID
func (i *IndexerServer) GetTokenByIndexID(ctx context.Context, indexID *pb.IndexID) (*pb.Token, error) {
	token, err := i.indexerStore.GetTokenByIndexID(ctx, indexID.IndexID)
	if err != nil {
		return nil, err
	}

	pbToken := i.mapper.MapIndexerTokenToGrpcToken(token)

	return pbToken, nil
}

// PushProvenance pushes a provenance to the indexer
func (i *IndexerServer) PushProvenance(ctx context.Context, in *pb.PushProvenanceRequest) (*pb.Empty, error) {
	lockedTime, err := indexerGRPCSDK.ParseTime(in.LockedTime)
	if err != nil {
		return &pb.Empty{}, err
	}

	provenance := i.mapper.MapGRPCProvenancesToIndexerProvenances([]*pb.Provenance{in.Provenance})[0]

	err = i.indexerStore.PushProvenance(
		ctx,
		in.IndexID,
		lockedTime,
		provenance,
	)

	if err != nil {
		return &pb.Empty{}, err
	}

	return &pb.Empty{}, nil
}

// UpdateOwner updates the owner of a token
func (i *IndexerServer) UpdateOwner(ctx context.Context, in *pb.UpdateOwnerRequest) (*pb.Empty, error) {
	updatedAt, err := indexerGRPCSDK.ParseTime(in.UpdatedAt)
	if err != nil {
		return nil, err
	}

	err = i.indexerStore.UpdateOwner(ctx, in.IndexID, in.Owner, updatedAt)
	if err != nil {
		return nil, err
	}

	return &pb.Empty{}, nil
}

// UpdateOwnerForFungibleToken updates the owner of a fungible token
func (i *IndexerServer) UpdateOwnerForFungibleToken(ctx context.Context, in *pb.UpdateOwnerForFungibleTokenRequest) (*pb.Empty, error) {
	lockedTime, err := indexerGRPCSDK.ParseTime(in.LockedTime)
	if err != nil {
		return nil, err
	}

	err = i.indexerStore.UpdateOwnerForFungibleToken(ctx, in.IndexID, lockedTime, in.To, in.Total)
	if err != nil {
		return nil, err
	}

	return &pb.Empty{}, nil
}

// IndexAccountTokens indexes the Account tokens of an account
func (i *IndexerServer) IndexAccountTokens(ctx context.Context, in *pb.IndexAccountTokensRequest) (*pb.Empty, error) {
	accountTokens, err := i.mapper.MapGRPCAccountTokensToIndexerAccountTokens(in.AccountTokens)
	if err != nil {
		return nil, err
	}

	err = i.indexerStore.IndexAccountTokens(ctx, in.Owner, accountTokens)
	if err != nil {
		return nil, err
	}

	return &pb.Empty{}, nil
}

// GetDetailedToken returns a detailed token by index ID
func (i *IndexerServer) GetDetailedToken(ctx context.Context, indexID *pb.IndexID) (*pb.DetailedToken, error) {
	detailedToken, err := i.indexerStore.GetDetailedToken(ctx, indexID.IndexID)
	if err != nil {
		return nil, err
	}

	pbDetailedToken := i.mapper.MapIndexerDetailedTokenToGRPCDetailedToken(detailedToken)

	return pbDetailedToken, nil
}

// GetTotalBalanceOfOwnerAccounts returns the total balance of owner accounts
func (i *IndexerServer) GetTotalBalanceOfOwnerAccounts(ctx context.Context, addresses *pb.Addresses) (*pb.TotalBalance, error) {
	totalBalance, err := i.indexerStore.GetTotalBalanceOfOwnerAccounts(ctx, addresses.Addresses)

	if err != nil {
		return nil, err
	}

	return &pb.TotalBalance{Count: int64(totalBalance)}, nil
}

// GetOwnerAccountsByIndexIDs get owner_accounts by indexIDs
func (i *IndexerServer) GetOwnerAccountsByIndexIDs(ctx context.Context, indexIDs *pb.IndexIDs) (*pb.Addresses, error) {
	owners, err := i.indexerStore.GetOwnerAccountsByIndexIDs(ctx, indexIDs.IndexIDs)
	if err != nil {
		return nil, err
	}

	return &pb.Addresses{Addresses: owners}, nil
}

// GetDetailedAccountTokensByOwners returns the detailed account tokens by owners
func (i *IndexerServer) GetDetailedAccountTokensByOwners(ctx context.Context, request *pb.GetDetailedAccountTokensByOwnersRequest) (*pb.GetDetailedAccountTokensByOwnersResponse, error) {
	filterParameter := indexer.FilterParameter{
		Source: request.FilterParameter.Source,
		IDs:    request.FilterParameter.IDs,
	}

	lastUpdatedAt, err := indexerGRPCSDK.ParseTime(request.LastUpdatedAt)
	if err != nil {
		return nil, err
	}

	detailedTokens, err := i.indexerStore.GetDetailedAccountTokensByOwners(
		ctx,
		request.Owners,
		filterParameter,
		lastUpdatedAt,
		request.SortBy,
		request.Offset,
		request.Size)
	if err != nil {
		return nil, err
	}

<<<<<<< HEAD
	detailedTokenV2 := i.mapper.MapIndexerDetailedTokensV2ToGRPCDetailedTokens(detailedTokens)

	return &pb.GetDetailedAccountTokensByOwnersResponse{
		DetailedTokenV2: detailedTokenV2,
	}, nil
}

// CheckAddressOwnTokenByCriteria checks if an address owns a token by criteria
func (i *IndexerServer) CheckAddressOwnTokenByCriteria(ctx context.Context, request *pb.CheckAddressOwnTokenByCriteriaRequest) (*pb.CheckAddressOwnTokenByCriteriaResponse, error) {
	result, err := i.indexerStore.CheckAddressOwnTokenByCriteria(ctx, request.Address, indexer.Criteria{
		IndexID: request.Criteria.IndexID,
		Source:  request.Criteria.Source,
	})
=======
	return nil
}

// GetOwnersByBlockchainsAndContracts returns owners by blockchains and contracts
func (i *IndexerServer) GetOwnersByBlockchainContracts(ctx context.Context, request *pb.GetOwnersByBlockchainContractsRequest) (*pb.Addresses, error) {
	blockchainContract := make(map[string][]string)

	for k, v := range request.BlockchainContracts {
		blockchainContract[k] = v.Addresses
	}

	owners, err := i.indexerStore.GetOwnersByBlockchainContracts(ctx, blockchainContract)
>>>>>>> 2d71edac
	if err != nil {
		return nil, err
	}

<<<<<<< HEAD
	return &pb.CheckAddressOwnTokenByCriteriaResponse{Result: result}, nil
=======
	return &pb.Addresses{Addresses: owners}, nil
>>>>>>> 2d71edac
}<|MERGE_RESOLUTION|>--- conflicted
+++ resolved
@@ -196,7 +196,6 @@
 		return nil, err
 	}
 
-<<<<<<< HEAD
 	detailedTokenV2 := i.mapper.MapIndexerDetailedTokensV2ToGRPCDetailedTokens(detailedTokens)
 
 	return &pb.GetDetailedAccountTokensByOwnersResponse{
@@ -210,8 +209,11 @@
 		IndexID: request.Criteria.IndexID,
 		Source:  request.Criteria.Source,
 	})
-=======
-	return nil
+	if err != nil {
+		return nil, err
+	}
+
+	return &pb.CheckAddressOwnTokenByCriteriaResponse{Result: result}, nil
 }
 
 // GetOwnersByBlockchainsAndContracts returns owners by blockchains and contracts
@@ -223,14 +225,9 @@
 	}
 
 	owners, err := i.indexerStore.GetOwnersByBlockchainContracts(ctx, blockchainContract)
->>>>>>> 2d71edac
-	if err != nil {
-		return nil, err
-	}
-
-<<<<<<< HEAD
-	return &pb.CheckAddressOwnTokenByCriteriaResponse{Result: result}, nil
-=======
+	if err != nil {
+		return nil, err
+	}
+
 	return &pb.Addresses{Addresses: owners}, nil
->>>>>>> 2d71edac
 }