package main

import (
	"context"
	"fmt"
	"net/http"
	"strings"
	"time"

	"github.com/gin-gonic/gin"
	log "github.com/sirupsen/logrus"
	cadenceClient "go.uber.org/cadence/client"

	indexer "github.com/bitmark-inc/nft-indexer"
	"github.com/bitmark-inc/nft-indexer/background/indexerWorker"
	"github.com/bitmark-inc/nft-indexer/traceutils"
)

<<<<<<< HEAD
=======
type PendingTxParams struct {
	IndexID         string `json:"indexID"`
	Blockchain      string `json:"blockchain"`
	ID              string `json:"id"`
	ContractAddress string `json:"contractAddress"`
	OwnerAccount    string `json:"ownerAccount"`
	PendingTx       string `json:"pendingTx"`
}

type PendingTxParamsV1 struct {
	Blockchain      string `json:"blockchain"`
	ID              string `json:"id"`
	ContractAddress string `json:"contractAddress"`
	OwnerAccount    string `json:"ownerAccount"`
	PublicKey       string `json:"publicKey"`
	Timestamp       string `json:"timestamp"`
	Signature       string `json:"signature"`
	PendingTx       string `json:"pendingTx"`
}

>>>>>>> e99f80ba
type NFTQueryParams struct {
	// global
	Offset int64  `form:"offset"`
	Size   int64  `form:"size"`
	Source string `form:"source"`

	// list by owner
	Owner string `form:"owner"`
	// text search
	Text string `form:"text"`

	// query tokens
	IDs []string `json:"ids"`
}

// FIXME: remove this and merge with background / helpers
func (s *NFTIndexerServer) startIndexWorkflow(c context.Context, owner, blockchain string, workflowFunc interface{}) {
	workflowContext := buildIndexNFTsContext(owner, blockchain)

	workflow, err := s.cadenceWorker.StartWorkflow(c, indexerWorker.ClientName, workflowContext, workflowFunc, owner)
	if err != nil {
		log.WithError(err).WithField("owner", owner).WithField("blockchain", blockchain).Error("fail to start indexing workflow")
	} else {
		log.WithField("owner", owner).WithField("blockchain", blockchain).WithField("workflow_id", workflow.ID).Info("start workflow for indexing tokens")
	}
}

// SwapNFT migrate existent nft from a blockchain to another
func (s *NFTIndexerServer) SwapNFT(c *gin.Context) {
	traceutils.SetHandlerTag(c, "SwapNFT")

	var input indexer.SwapUpdate
	if err := c.Bind(&input); err != nil {
		abortWithError(c, http.StatusBadRequest, "invalid parameters", err)
		return
	}

	swappedTokenIndexID, err := s.indexerStore.SwapToken(c, input)
	if err != nil {
		abortWithError(c, http.StatusInternalServerError, fmt.Sprintf("unable to swap token. error: %s", err.Error()), err)
		return
	}

	// trigger refreshing provenance to merge two blockchain provenance
	go indexerWorker.StartRefreshTokenProvenanceWorkflow(c, s.cadenceWorker, "api-swap-nft", swappedTokenIndexID, 0)

	c.JSON(http.StatusOK, gin.H{
		"ok": 1,
	})
}

func buildIndexNFTsContext(owner, blockchain string) cadenceClient.StartWorkflowOptions {
	return cadenceClient.StartWorkflowOptions{
		ID:                           fmt.Sprintf("index-%s-nft-by-owner-%s", blockchain, owner),
		TaskList:                     indexerWorker.TaskListName,
		ExecutionStartToCloseTimeout: time.Hour,
		WorkflowIDReusePolicy:        cadenceClient.WorkflowIDReusePolicyAllowDuplicate,
	}
}

func (s *NFTIndexerServer) RefreshProvenance(c *gin.Context) {
	traceutils.SetHandlerTag(c, "RefreshProvenance")
	tokenID := c.Param("token_id")

	go indexerWorker.StartRefreshTokenProvenanceWorkflow(c, s.cadenceWorker, "api-refresh", tokenID, 0)

	c.JSON(http.StatusOK, gin.H{
		"ok": 1,
	})
}

func (s *NFTIndexerServer) IndexNFTs(c *gin.Context) {
	traceutils.SetHandlerTag(c, "IndexNFTs")
	var req struct {
		Owner      indexer.BlockchainAddress `json:"owner"`
		Blockchain string                    `json:"blockchain"`
	}

	if err := c.Bind(&req); err != nil {
		abortWithError(c, http.StatusBadRequest, "invalid parameters", err)
		return
	}

	// FIXME: remove this addition step by replace the input of startIndexWorkflow by indexer.BlockchainAddress
	owner := string(req.Owner)

	var w indexerWorker.NFTIndexerWorker

	switch req.Blockchain {
	case "eth":
		go s.startIndexWorkflow(c, owner, req.Blockchain, w.IndexOpenseaTokenWorkflow)
	case "tezos":
		go s.startIndexWorkflow(c, owner, req.Blockchain, w.IndexTezosTokenWorkflow)
	default:
		if strings.HasPrefix(owner, "0x") {
			go s.startIndexWorkflow(c, owner, indexer.BlockchainAlias[indexer.EthereumBlockchain], w.IndexOpenseaTokenWorkflow)
		} else if strings.HasPrefix(owner, "tz") {
			go s.startIndexWorkflow(c, owner, indexer.BlockchainAlias[indexer.TezosBlockchain], w.IndexTezosTokenWorkflow)
		} else {
			abortWithError(c, http.StatusInternalServerError, "owner address with unsupported blockchain", fmt.Errorf("owner address with unsupported blockchain"))
			return
		}
	}

	c.JSON(http.StatusOK, gin.H{
		"ok": 1,
	})
}

func (s *NFTIndexerServer) IndexNFTByOwner(c *gin.Context) {
	traceutils.SetHandlerTag(c, "IndexNFTByOwner")
	var req struct {
		Owner indexer.BlockchainAddress `json:"owner" binding:"required"`
	}

	if err := c.Bind(&req); err != nil {
		abortWithError(c, http.StatusBadRequest, "invalid parameters", err)
		return
	}

	// FIXME: remove this addition step by replace the input of startIndexWorkflow by indexer.BlockchainAddress
	owner := string(req.Owner)

	var ownerIndexFunc func(ctx context.Context, owner string, offset int) ([]indexer.AssetUpdates, error)
	switch indexer.GetBlockchainByAddress(owner) {
	case indexer.EthereumBlockchain:
		ownerIndexFunc = func(ctx context.Context, owner string, offset int) ([]indexer.AssetUpdates, error) {
			return s.indexerEngine.IndexETHTokenByOwner(c, owner, offset)
		}
	case indexer.TezosBlockchain:
		ownerIndexFunc = func(ctx context.Context, owner string, offset int) ([]indexer.AssetUpdates, error) {
			assetUpdates, _, err := s.indexerEngine.IndexTezosTokenByOwner(c, owner, time.Time{}, offset)
			return assetUpdates, err
		}
	default:
		abortWithError(c, http.StatusBadRequest, "unsupported blockchain", nil)
		return
	}

	var updates []indexer.AssetUpdates
	offset := 0
	for {
		u, err := ownerIndexFunc(c, owner, offset)
		if err != nil {
			abortWithError(c, http.StatusInternalServerError, "fail to index token", err)
			return
		}

		if len(u) == 0 {
			break
		} else {
			offset += len(u)
		}

		updates = append(updates, u...)
	}

	c.JSON(200, gin.H{
		"updates": updates,
	})
}

func (s *NFTIndexerServer) IndexOneNFT(c *gin.Context) {
	traceutils.SetHandlerTag(c, "IndexOneNFT")
	var req struct {
		Owner    indexer.BlockchainAddress `json:"owner"`
		Contract indexer.BlockchainAddress `json:"contract" binding:"required"`
		TokenID  string                    `json:"tokenID" binding:"required"`
		DryRun   bool                      `json:"dryrun"`
		Preview  bool                      `json:"preview"`
	}

	if err := c.Bind(&req); err != nil {
		abortWithError(c, http.StatusBadRequest, "invalid parameters", err)
		return
	}

	// FIXME: remove this addition step by replace the input of startIndexWorkflow by indexer.BlockchainAddress
	owner := string(req.Owner)
	contract := string(req.Contract)

	if req.DryRun {
		u, err := s.indexerEngine.IndexToken(c, owner, contract, req.TokenID)
		if err != nil {
			abortWithError(c, http.StatusInternalServerError, "fail to index token", err)
			return
		}

		c.JSON(200, gin.H{
			"update": u,
		})
	} else {
		indexerWorker.StartIndexTokenWorkflow(c, s.cadenceWorker, owner, contract, req.TokenID, req.Preview)
		c.JSON(200, gin.H{
			"ok": 1,
		})
	}
}<|MERGE_RESOLUTION|>--- conflicted
+++ resolved
@@ -15,17 +15,6 @@
 	"github.com/bitmark-inc/nft-indexer/background/indexerWorker"
 	"github.com/bitmark-inc/nft-indexer/traceutils"
 )
-
-<<<<<<< HEAD
-=======
-type PendingTxParams struct {
-	IndexID         string `json:"indexID"`
-	Blockchain      string `json:"blockchain"`
-	ID              string `json:"id"`
-	ContractAddress string `json:"contractAddress"`
-	OwnerAccount    string `json:"ownerAccount"`
-	PendingTx       string `json:"pendingTx"`
-}
 
 type PendingTxParamsV1 struct {
 	Blockchain      string `json:"blockchain"`
@@ -38,7 +27,6 @@
 	PendingTx       string `json:"pendingTx"`
 }
 
->>>>>>> e99f80ba
 type NFTQueryParams struct {
 	// global
 	Offset int64  `form:"offset"`
