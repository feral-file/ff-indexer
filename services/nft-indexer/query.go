package main

import (
	"context"
	"encoding/json"
	"fmt"
	"math/big"
	"net/http"
	"strconv"
	"strings"
	"time"

	"github.com/gin-gonic/gin"
	"go.uber.org/zap"

	indexer "github.com/bitmark-inc/nft-indexer"
	"github.com/bitmark-inc/nft-indexer/background/indexerWorker"
	"github.com/bitmark-inc/nft-indexer/log"
	"github.com/bitmark-inc/nft-indexer/traceutils"
)

// QueryNFTs queries NFTs based on given criteria
func (s *NFTIndexerServer) QueryNFTs(c *gin.Context) {
	traceutils.SetHandlerTag(c, "QueryNFTs")

	var reqParams = NFTQueryParams{
		Offset: 0,
		Size:   50,
	}

	if err := c.BindQuery(&reqParams); err != nil {
		abortWithError(c, http.StatusBadRequest, "invalid parameters", err)
		return
	}

	if err := c.Bind(&reqParams); err != nil {
		abortWithError(c, http.StatusBadRequest, "invalid parameters", err)
		return
	}

	checksumDecimalIDs := PreprocessTokens(reqParams.IDs, true)
	tokenInfo, err := s.indexerStore.GetDetailedTokens(c, indexer.FilterParameter{
		IDs: checksumDecimalIDs,
	}, reqParams.Offset, reqParams.Size)
	if err != nil {
		abortWithError(c, http.StatusInternalServerError, "fail to query tokens from indexer store", err)
		return
	}

	for i, t := range tokenInfo {
		if t.Blockchain != indexer.EthereumBlockchain {
			continue
		}

		id, err := strconv.Atoi(t.ID)
		if err != nil {
			continue
		}

		oldIndexID := indexer.TokenIndexID(indexer.EthereumBlockchain, t.ContractAddress, fmt.Sprintf("%x", id))
		tokenInfo[i].IndexID = oldIndexID
	}

	c.JSON(http.StatusOK, tokenInfo)
}

// QueryNFTsV1 queries NFTsV1 based on given criteria (decimal input)
func (s *NFTIndexerServer) QueryNFTsV1(c *gin.Context) {
	traceutils.SetHandlerTag(c, "QueryNFTs")

	var reqParams = NFTQueryParams{
		Offset: 0,
		Size:   50,
	}

	if err := c.BindQuery(&reqParams); err != nil {
		abortWithError(c, http.StatusBadRequest, "invalid parameters", err)
		return
	}

	if err := c.Bind(&reqParams); err != nil {
		abortWithError(c, http.StatusBadRequest, "invalid parameters", err)
		return
	}

	checksumIDs := PreprocessTokens(reqParams.IDs, false)
	tokenInfo, err := s.indexerStore.GetDetailedTokens(c, indexer.FilterParameter{
		IDs: checksumIDs,
	}, reqParams.Offset, reqParams.Size)
	if err != nil {
		abortWithError(c, http.StatusInternalServerError, "fail to query tokens from indexer store", err)
		return
	}

	go s.IndexMissingTokens(c, reqParams.IDs, tokenInfo)

	c.JSON(http.StatusOK, tokenInfo)
}

// PreprocessTokens takes an array of token ids and return an array formatted token ids
// which includes formatting ethereum address and converting token id from hex to decimal if
// isConvertToDecimal is set to true. NOTE: There is no error return in this call.
func PreprocessTokens(indexIDs []string, isConvertToDecimal bool) []string {
	var processedAddresses = []string{}
	for _, indexID := range indexIDs {
		blockchain, contractAddress, tokenID, err := indexer.ParseTokenIndexID(indexID)
		if err != nil {
			continue
		}

		if blockchain == indexer.BlockchainAlias[indexer.EthereumBlockchain] {
			if isConvertToDecimal {
				decimalTokenID, ok := big.NewInt(0).SetString(tokenID, 16)
				if !ok {
					continue
				}
				tokenID = decimalTokenID.String()
			}
			indexID = fmt.Sprintf("%s-%s-%s", blockchain, contractAddress, tokenID)
		}

		processedAddresses = append(processedAddresses, indexID)
	}
	return processedAddresses
}

// IndexMissingTokens indexes tokens that have not been indexed yet.
func (s *NFTIndexerServer) IndexMissingTokens(c *gin.Context, reqParamsIDs []string, tokenInfo []indexer.DetailedToken) {
	if len(reqParamsIDs) > len(tokenInfo) {
		// find redundant reqParams.IDs to index
		m := make(map[string]bool, len(reqParamsIDs))
		for _, id := range reqParamsIDs {
			m[id] = true
		}

		for _, info := range tokenInfo {
			if m[info.IndexID] {
				delete(m, info.IndexID)
			}
		}

		// index redundant reqParams.IDs
		for redundantID := range m {
			_, contract, tokenID, err := indexer.ParseTokenIndexID(redundantID)
			if err != nil {
				continue
			}

			owner, err := s.indexerEngine.GetTokenOwnerAddress(contract, tokenID)
			if err != nil {
<<<<<<< HEAD
				log.
					WithField("contract", contract).
					WithField("tokenId", tokenID).
					WithError(err).
					Warn("unexpected error while getting token owner address of the contract")
=======
				log.Warn("unexpected error while getting token owner address of the contract",
					zap.String("contract", contract),
					zap.String("tokenId", tokenId),
					zap.Error(err))
>>>>>>> 46cbf752
				continue
			}

			go indexerWorker.StartIndexTokenWorkflow(c, s.cadenceWorker, owner, contract, tokenID, false)
		}
	}
}

// ListNFTs returns information for a list of NFTs with some criterias.
// It currently only supports listing by owners.
func (s *NFTIndexerServer) ListNFTs(c *gin.Context) {
	traceutils.SetHandlerTag(c, "ListNFTs")

	var reqParams = NFTQueryParams{
		Offset: 0,
		Size:   50,
	}

	if err := c.BindQuery(&reqParams); err != nil {
		abortWithError(c, http.StatusBadRequest, "invalid parameters", err)
		return
	}

	if reqParams.Owner == "" {
		abortWithError(c, http.StatusBadRequest, "invalid parameters", fmt.Errorf("owner is required"))
		return
	}

	owners := strings.Split(reqParams.Owner, ",")

	tokenInfo, err := s.indexerStore.GetDetailedTokensByOwners(c, owners,
		indexer.FilterParameter{
			Source: reqParams.Source,
		},
		reqParams.Offset, reqParams.Size)
	if err != nil {
		abortWithError(c, http.StatusInternalServerError, "fail to query tokens from indexer store", err)
		return
	}

	c.JSON(http.StatusOK, tokenInfo)
}

// OwnedNFTIDs returns a list of token ids for a given list of owners
func (s *NFTIndexerServer) OwnedNFTIDs(c *gin.Context) {
	traceutils.SetHandlerTag(c, "OwnedNFTIDs")

	var reqParams = NFTQueryParams{}

	if err := c.BindQuery(&reqParams); err != nil {
		abortWithError(c, http.StatusBadRequest, "invalid parameters", err)
		return
	}

	if reqParams.Owner == "" {
		abortWithError(c, http.StatusBadRequest, "invalid parameters", fmt.Errorf("owner is required"))
		return
	}

	tokens, err := s.indexerStore.GetTokenIDsByOwner(c, reqParams.Owner)
	if err != nil {
		abortWithError(c, http.StatusInternalServerError, "fail to query tokens from indexer store", err)
		return
	}

	c.JSON(http.StatusOK, tokens)
}

// SearchNFTs returns a list of NFTs by searching criteria
func (s *NFTIndexerServer) SearchNFTs(c *gin.Context) {
	traceutils.SetHandlerTag(c, "SearchNFTs")

	var reqParams = NFTQueryParams{
		Offset: 0,
		Size:   50,
	}

	if err := c.BindQuery(&reqParams); err != nil {
		abortWithError(c, http.StatusBadRequest, "invalid parameters", err)
		return
	}

	if reqParams.Text == "" {
		abortWithError(c, http.StatusBadRequest, "invalid parameters", fmt.Errorf("text is required"))
		return
	}

	tokens, err := s.indexerStore.GetTokensByTextSearch(c, reqParams.Text, reqParams.Offset, reqParams.Size)
	if err != nil {
		abortWithError(c, http.StatusInternalServerError, "fail to query tokens from indexer store", err)
		return
	}

	c.JSON(http.StatusOK, tokens)
}

// fetchIdentity collects information from the blockchains and returns an identity object
func (s *NFTIndexerServer) fetchIdentity(c context.Context, accountNumber string) (*indexer.AccountIdentity, error) {
	blockchain := indexer.GetBlockchainByAddress(accountNumber)

	id := indexer.AccountIdentity{
		AccountNumber: accountNumber,
		Blockchain:    blockchain,
	}

	switch blockchain {
	case indexer.EthereumBlockchain:
		domain, err := s.ensClient.ResolveDomain(accountNumber)
		if err != nil {
			return nil, err
		}
		id.Name = domain
	case indexer.TezosBlockchain:
		domain, err := s.tezosDomain.ResolveDomain(c, accountNumber)
		if err != nil {
			return nil, err
		}
		id.Name = domain
	case indexer.BitmarkBlockchain:
		account, err := s.feralfile.GetAccountInfo(accountNumber)
		if err != nil {
			return nil, err
		}
		id.Name = account.Alias
	default:
		return nil, ErrUnsupportedBlockchain
	}

	return &id, nil
}

// FIXME: move the refresh call out of the API server
// refreshIdentity update the latest identity information to indexer storage
func (s *NFTIndexerServer) refreshIdentity(accountNumber string) {
	c := context.Background()
	id, err := s.fetchIdentity(c, accountNumber)
	if err != nil {
		log.Error("fail to query account identity from blockchain", zap.Any("identity", id), zap.Error(err))
		return
	}

	if err := s.indexerStore.IndexIdentity(c, *id); err != nil {
		log.Error("fail to index identity to indexer store", zap.Any("identity", id), zap.Error(err))
	}
}

// GetIdentity returns the identity of an given account by querying indexer store. If an identity is not existent,
// it will read it from blockchain and set to indexer store before return.
func (s *NFTIndexerServer) GetIdentity(c *gin.Context) {
	traceutils.SetHandlerTag(c, "GetIdentity")

	accountNumber := c.Param("account_number")

	account, err := s.indexerStore.GetIdentity(c, accountNumber)
	if err != nil {
		log.Error("fail to get identity from indexer store", zap.Error(err))
	}

	if account.AccountNumber != "" {
		// FIXME: define the cache expiry for identities
		if time.Since(account.LastUpdatedTime) > time.Hour {
			go s.refreshIdentity(accountNumber)
		}
		c.JSON(200, account)
		return
	}

	id, err := s.fetchIdentity(c, accountNumber)
	if err != nil {
		if err == ErrUnsupportedBlockchain {
			abortWithError(c, http.StatusBadRequest, "fail to query account identity from blockchain", err)
		} else {
			abortWithError(c, http.StatusInternalServerError, "fail to query account identity from blockchain", err)
		}
		return
	}

	if err := s.indexerStore.IndexIdentity(c, *id); err != nil {
		log.Error("fail to index identity to indexer store", zap.Any("identity", id), zap.Error(err))
	}

	c.JSON(200, id)
}

// GetIdentities a map of identities which has already updated from the store.
func (s *NFTIndexerServer) GetIdentities(c *gin.Context) {
	traceutils.SetHandlerTag(c, "GetIdentities")

	var reqParams struct {
		AccountNumbers []string `json:"account_numbers" binding:"required"`
	}

	if err := c.Bind(&reqParams); err != nil {
		abortWithError(c, http.StatusBadRequest, "invalid parameters", fmt.Errorf("text is required"))
		return
	}

	ids, err := s.indexerStore.GetIdentities(c, reqParams.AccountNumbers)
	if err != nil {
		abortWithError(c, http.StatusInternalServerError, "fail to resolve name by account numbers", err)
		return
	}

	c.JSON(200, ids)
}

func (s *NFTIndexerServer) SetTokenPending(c *gin.Context) {
	traceutils.SetHandlerTag(c, "TokenPending")

	var reqParams indexer.PendingTxUpdate

	if err := c.BindQuery(&reqParams); err != nil {
		abortWithError(c, http.StatusBadRequest, "invalid parameters", err)
		return
	}

	if err := c.Bind(&reqParams); err != nil {
		abortWithError(c, http.StatusBadRequest, "invalid parameters", err)
		return
	}

	if reqParams.PendingTx == "" {
		abortWithError(c, http.StatusBadRequest, "invalid parameter", fmt.Errorf("pendingTx is required"))
		return
	}

	if len(strings.Split(reqParams.IndexID, "-")) != 3 {
		abortWithError(c, http.StatusBadRequest, "invalid parameter", fmt.Errorf("indexID structure is not correct"))
		return
	}

	if reqParams.Blockchain == indexer.EthereumBlockchain {
		reqParams.IndexID = fmt.Sprintf("%s-%s-%s", indexer.BlockchainAlias[reqParams.Blockchain], reqParams.ContractAddress, reqParams.ID)
	}

	if err := s.indexerStore.AddPendingTxToAccountToken(c, string(reqParams.OwnerAccount), reqParams.IndexID, reqParams.PendingTx, reqParams.Blockchain, reqParams.ID); err != nil {
		log.Warn("fail to index identity to indexer store", zap.Error(err))
		return
	}
	log.Debug("a pending account token is added", zap.String("pendingTx", reqParams.PendingTx))

	c.JSON(http.StatusOK, gin.H{
		"ok": 1,
	})
}

func (s *NFTIndexerServer) verifyAddressOwner(blockchain, message, signature, address, publicKey string) (bool, error) {
	switch blockchain {
	case indexer.EthereumBlockchain:
		return indexer.VerifyETHPersonalSignature(message, signature, address)
	case indexer.TezosBlockchain:
		return indexer.VerifyTezosSignature(message, signature, address, publicKey)
	default:
		return false, fmt.Errorf("unsupported blockchain")
	}
}

func (s *NFTIndexerServer) SetTokenPendingV1(c *gin.Context) {
	traceutils.SetHandlerTag(c, "TokenPending")

	var reqParams PendingTxParamsV1

	if err := c.BindQuery(&reqParams); err != nil {
		abortWithError(c, http.StatusBadRequest, "invalid parameters", err)
		return
	}

	if err := c.Bind(&reqParams); err != nil {
		abortWithError(c, http.StatusBadRequest, "invalid parameters", err)
		return
	}

	if reqParams.PendingTx == "" {
		abortWithError(c, http.StatusBadRequest, "invalid parameter", fmt.Errorf("pendingTx is required"))
		return
	}

	createdAt, err := indexer.EpochStringToTime(reqParams.Timestamp)
	if err != nil {
		abortWithError(c, http.StatusBadRequest, "invalid parameter", err)
		return
	}

	now := time.Now()
	if !indexer.IsTimeInRange(createdAt, now, 5) {
		abortWithError(c, http.StatusBadRequest, "invalid parameter", fmt.Errorf("request time too skewed"))
		return
	}

	isValidAddress, err := s.verifyAddressOwner(reqParams.Blockchain, reqParams.Timestamp, reqParams.Signature, reqParams.OwnerAccount, reqParams.PublicKey)

	if err != nil {
		abortWithError(c, http.StatusBadRequest, "invalid parameters", err)
		return
	}

	if !isValidAddress {
		abortWithError(c, http.StatusBadRequest, "invalid parameters", fmt.Errorf("invalid signature for ownerAddress"))
		return
	}

	indexID := indexer.TokenIndexID(reqParams.Blockchain, reqParams.ContractAddress, reqParams.ID)

	if err := s.indexerStore.AddPendingTxToAccountToken(c, reqParams.OwnerAccount, indexID, reqParams.PendingTx, reqParams.Blockchain, reqParams.ID); err != nil {
		log.Warn("error while adding pending accountToken", zap.Error(err))
		return
	}
	log.Debug("a pending account token is added", zap.String("pendingTx", reqParams.PendingTx))

	c.JSON(http.StatusOK, gin.H{
		"ok": 1,
	})
}

func (s *NFTIndexerServer) GetAccountNFTs(c *gin.Context) {
	traceutils.SetHandlerTag(c, "GetNewAccountTokens")

	var reqParams = NFTQueryParams{
		Offset: 0,
		Size:   50,
	}

	if err := c.BindQuery(&reqParams); err != nil {
		abortWithError(c, http.StatusBadRequest, "invalid parameters", err)
		return
	}

	if reqParams.Owner == "" {
		abortWithError(c, http.StatusBadRequest, "invalid parameters", fmt.Errorf("owner is required"))
		return
	}

	owner := reqParams.Owner

	var tokensInfo []indexer.DetailedToken
	var err error

	switch indexer.GetBlockchainByAddress(owner) {
	case indexer.EthereumBlockchain:
		owner = indexer.EthereumChecksumAddress(owner)
		fallthrough
	case indexer.TezosBlockchain:
		tokensInfo, err = s.indexerStore.GetDetailedAccountTokensByOwner(c, owner,
			indexer.FilterParameter{
				Source: reqParams.Source,
			},
			reqParams.Offset, reqParams.Size)
	default:
		tokensInfo, err = s.indexerStore.GetDetailedTokensByOwners(c, []string{owner},
			indexer.FilterParameter{
				Source: reqParams.Source,
			},
			reqParams.Offset, reqParams.Size)
	}

	if err != nil {
		abortWithError(c, http.StatusInternalServerError, "fail to query tokens from indexer store", err)
		return
	}

	c.JSON(http.StatusOK, tokensInfo)
}

func (s *NFTIndexerServer) CreateDemoTokens(c *gin.Context) {
	traceutils.SetHandlerTag(c, "CreateDemoTokens")

	var reqParams = NFTQueryParams{
		Offset: 0,
		Size:   50,
	}

	if err := c.BindQuery(&reqParams); err != nil {
		abortWithError(c, http.StatusBadRequest, "invalid parameters", err)
		return
	}

	if err := c.Bind(&reqParams); err != nil {
		abortWithError(c, http.StatusBadRequest, "invalid parameters", err)
		return
	}

	owner := reqParams.Owner

	if owner == "" {
		abortWithError(c, http.StatusBadRequest, "invalid parameters", fmt.Errorf("owner is required"))
		return
	}

	if len(reqParams.IDs) == 0 {
		abortWithError(c, http.StatusBadRequest, "invalid parameters", fmt.Errorf("IDs are required"))
		return
	}

	for _, indexID := range reqParams.IDs {
		if len(strings.Split(indexID, "-")) != 3 {
			abortWithError(c, http.StatusBadRequest, "invalid parameter", fmt.Errorf("indexID structure is not correct"))
			return
		}
	}

	err := s.indexerStore.IndexDemoTokens(c, owner, reqParams.IDs)
	if err != nil {
		abortWithError(c, http.StatusInternalServerError, "fail to index all demo tokens", err)
		return
	}

	c.JSON(http.StatusOK, gin.H{
		"ok":      1,
		"message": "tokens in the system are added",
	})
}

func (s *NFTIndexerServer) GetAbsentMimeTypeTokens(c *gin.Context) {
	traceutils.SetHandlerTag(c, "GetAbsentMimeTypeTokens")

	userDID := c.GetString("requester")

	absentMIMETypeToken, err := s.indexerStore.GetAbsentMimeTypeTokens(c, 5)
	if err != nil {
		abortWithError(c, http.StatusInternalServerError, "fail to query tokens from indexer store", err)
		return
	}

	tokenIDs := map[string]bool{}
	for _, t := range absentMIMETypeToken {
		tokenIDs[t.IndexID] = true
	}

	rq := RequestedTokenFeedback{
		DID:       userDID,
		Timestamp: time.Now().Unix(),
		Tokens:    tokenIDs,
	}

	data, err := json.Marshal(rq)
	if err != nil {
		abortWithError(c, http.StatusInternalServerError, "fail to encode tokens", err)
		return
	}

	sealedRequest, err := indexer.AESSeal(data, s.secretSymmetricKey)

	if err != nil {
		abortWithError(c, http.StatusInternalServerError, "fail to generate signature", err)
		return
	}

	c.JSON(http.StatusOK, gin.H{
		"tokens":    absentMIMETypeToken,
		"requestID": sealedRequest,
	})
}

func (s *NFTIndexerServer) FeedbackMimeTypeTokens(c *gin.Context) {
	traceutils.SetHandlerTag(c, "FeedbackMimeTypeTokens")

	userDID := c.GetString("requester")

	var tokenFeedbacks TokenFeedbackParams

	if err := c.Bind(&tokenFeedbacks); err != nil {
		abortWithError(c, http.StatusBadRequest, "invalid parameters", err)
		return
	}

	data, err := indexer.AESOpen(tokenFeedbacks.RequestID, s.secretSymmetricKey)
	if err != nil {
		abortWithError(c, http.StatusBadRequest, "fail to decrypt signature", err)
		return
	}

	var rq RequestedTokenFeedback
	if err := json.Unmarshal(data, &rq); err != nil {
		abortWithError(c, http.StatusBadRequest, "fail to decode signature", err)
		return
	}

	if rq.DID != userDID {
		abortWithError(c, http.StatusBadRequest, "user DID mismatch", err)
		return
	}

	if rq.Timestamp < time.Now().Add(-30*time.Minute).Unix() {
		abortWithError(c, http.StatusBadRequest, "error request time too skewed", err)
		return
	}

	for _, tokenFeedback := range tokenFeedbacks.Tokens {
		if _, contains := rq.Tokens[tokenFeedback.IndexID]; !contains {
			abortWithError(c, http.StatusBadRequest, "indexIDs mismatch", err)
			return
		}
	}

	if s.indexerStore.UpdateTokenFeedback(c, tokenFeedbacks.Tokens, userDID) != nil {
		abortWithError(c, http.StatusInternalServerError, "fail to update token feedback to indexer store", err)
		return
	}

	c.JSON(http.StatusOK, gin.H{"ok": 1})
}<|MERGE_RESOLUTION|>--- conflicted
+++ resolved
@@ -148,18 +148,10 @@
 
 			owner, err := s.indexerEngine.GetTokenOwnerAddress(contract, tokenID)
 			if err != nil {
-<<<<<<< HEAD
-				log.
-					WithField("contract", contract).
-					WithField("tokenId", tokenID).
-					WithError(err).
-					Warn("unexpected error while getting token owner address of the contract")
-=======
 				log.Warn("unexpected error while getting token owner address of the contract",
 					zap.String("contract", contract),
-					zap.String("tokenId", tokenId),
+					zap.String("tokenId", tokenID),
 					zap.Error(err))
->>>>>>> 46cbf752
 				continue
 			}
 
