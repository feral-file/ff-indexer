--- conflicted
+++ resolved
@@ -53,10 +53,6 @@
 	for _, address := range addresses {
 		idElements := strings.Split(address, "-")
 		if idElements[0] == "eth" {
-<<<<<<< HEAD
-
-=======
->>>>>>> 57f7be42
 			processedAddresses = append(processedAddresses, fmt.Sprintf("%s-%s-%s", idElements[0], indexer.EthereumChecksumAddress(idElements[1]), idElements[2]))
 		} else {
 			processedAddresses = append(processedAddresses, address)
@@ -85,17 +81,9 @@
 			contract := strings.Split(redundantID, "-")[1]
 			tokenId := strings.Split(redundantID, "-")[2]
 
-<<<<<<< HEAD
-			if contract != "" {
-				var e indexer.IndexEngine
-
-				owner, newTokenID, err := e.GetTokenOwnerAddress(contract, tokenId)
-				if err != nil {
-=======
 			if contract != "" && indexer.EthereumChecksumAddress(contract) != indexer.ENSContractAddress {
 				owner, newTokenID, err := s.indexerEngine.GetTokenOwnerAddress(contract, tokenId)
 				if err != nil || owner == "" {
->>>>>>> 57f7be42
 					continue
 				}
 
