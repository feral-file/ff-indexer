--- conflicted
+++ resolved
@@ -120,7 +120,6 @@
 	return addresses.Addresses, nil
 }
 
-<<<<<<< HEAD
 // GetDetailedAccountTokensByOwners returns detailed account tokens by owners
 func (i *IndexerGRPCClient) GetDetailedAccountTokensByOwners(
 	ctx context.Context,
@@ -144,11 +143,29 @@
 		Offset:        offset,
 		Size:          size,
 	})
+
 	if err != nil {
 		return nil, err
 	}
 
 	return i.mapper.MapGrpcDetailedAccountTokensToIndexerDetailedAccountTokens(detailedAccountTokens.DetailedTokenV2), nil
+}
+
+// GetOwnersByBlockchainContracts returns owners by blockchains and contracts
+func (i *IndexerGRPCClient) GetOwnersByBlockchainContracts(ctx context.Context, blockchainContracts map[string][]string) ([]string, error) {
+	var GRPCBlockchainContracts pb.GetOwnersByBlockchainContractsRequest
+	GRPCBlockchainContracts.BlockchainContracts = make(map[string]*pb.Addresses)
+
+	for k, v := range blockchainContracts {
+		GRPCBlockchainContracts.BlockchainContracts[k] = &pb.Addresses{Addresses: v}
+	}
+
+	addresses, err := i.client.GetOwnersByBlockchainContracts(ctx, &GRPCBlockchainContracts)
+	if err != nil {
+		return nil, err
+	}
+
+	return addresses.Addresses, nil
 }
 
 // CheckAddressOwnTokenByCriteria checks if an address owns a token by criteria
@@ -165,21 +182,4 @@
 	}
 
 	return res.Result, nil
-=======
-// GetOwnersByBlockchainContracts returns owners by blockchains and contracts
-func (i *IndexerGRPCClient) GetOwnersByBlockchainContracts(ctx context.Context, blockchainContracts map[string][]string) ([]string, error) {
-	var GRPCBlockchainContracts pb.GetOwnersByBlockchainContractsRequest
-	GRPCBlockchainContracts.BlockchainContracts = make(map[string]*pb.Addresses)
-
-	for k, v := range blockchainContracts {
-		GRPCBlockchainContracts.BlockchainContracts[k] = &pb.Addresses{Addresses: v}
-	}
-
-	addresses, err := i.client.GetOwnersByBlockchainContracts(ctx, &GRPCBlockchainContracts)
-	if err != nil {
-		return nil, err
-	}
-
-	return addresses.Addresses, nil
->>>>>>> 2d71edac
 }