module github.com/bitmark-inc/nft-indexer

go 1.20

require (
	github.com/99designs/gqlgen v0.17.24
	github.com/aws/aws-sdk-go v1.49.20
	github.com/bitmark-inc/autonomy-account v0.0.5-1
	github.com/bitmark-inc/autonomy-asset-server v0.0.3
	github.com/bitmark-inc/autonomy-logger v0.0.3
	github.com/bitmark-inc/autonomy-notification v0.0.3
	github.com/bitmark-inc/autonomy-utils v0.0.3
	github.com/bitmark-inc/config-loader v0.0.7
	github.com/bitmark-inc/tzkt-go v0.0.12
	github.com/chromedp/chromedp v0.9.1
	github.com/cloudflare/cloudflare-go v0.70.0
	github.com/dgrijalva/jwt-go v3.2.0+incompatible
	github.com/ethereum/go-ethereum v1.13.3
	github.com/fatih/structs v1.1.0
	github.com/gabriel-vasile/mimetype v1.4.2
	github.com/getsentry/sentry-go v0.20.0
	github.com/gin-contrib/cors v1.4.0
	github.com/gin-gonic/gin v1.9.0
	github.com/hasura/go-graphql-client v0.9.3
	github.com/jackc/pgconn v1.10.1
	github.com/lib/pq v1.10.2
	github.com/meirf/gopart v0.0.0-20180520194036-37e9492a85a8
	github.com/philippseith/signalr v0.6.2
	github.com/spf13/viper v1.15.0
	github.com/stretchr/testify v1.8.4
	github.com/uber-go/tally v3.5.3+incompatible
	github.com/vektah/gqlparser/v2 v2.5.1
	github.com/wealdtech/go-ens/v3 v3.5.5
	go.mongodb.org/mongo-driver v1.11.6
	go.uber.org/cadence v0.19.1
	go.uber.org/yarpc v1.70.2
	go.uber.org/zap v1.24.0
<<<<<<< HEAD
	golang.org/x/crypto v0.14.0
=======
	golang.org/x/crypto v0.17.0
>>>>>>> 57fb480c
	google.golang.org/grpc v1.52.0
	google.golang.org/protobuf v1.29.1
	gopkg.in/yaml.v3 v3.0.1
	gorm.io/driver/postgres v1.3.1
	gorm.io/gorm v1.23.2
)

require (
	blockwatch.cc/tzgo v1.16.6 // indirect
	github.com/BurntSushi/toml v1.3.2 // indirect
	github.com/Microsoft/go-winio v0.6.1 // indirect
	github.com/StackExchange/wmi v1.2.1 // indirect
	github.com/agnivade/levenshtein v1.1.1 // indirect
	github.com/anmitsu/go-shlex v0.0.0-20161002113705-648efa622239 // indirect
	github.com/apache/thrift v0.0.0-20161221203622-b2a4d4ae21c7 // indirect
	github.com/aws/aws-sdk-go-v2 v1.21.2 // indirect
	github.com/aws/aws-sdk-go-v2/config v1.18.45 // indirect
	github.com/aws/aws-sdk-go-v2/credentials v1.13.43 // indirect
	github.com/aws/aws-sdk-go-v2/feature/ec2/imds v1.13.13 // indirect
	github.com/aws/aws-sdk-go-v2/internal/configsources v1.1.43 // indirect
	github.com/aws/aws-sdk-go-v2/internal/endpoints/v2 v2.4.37 // indirect
	github.com/aws/aws-sdk-go-v2/internal/ini v1.3.45 // indirect
	github.com/aws/aws-sdk-go-v2/service/internal/presigned-url v1.9.37 // indirect
	github.com/aws/aws-sdk-go-v2/service/ssm v1.35.4 // indirect
	github.com/aws/aws-sdk-go-v2/service/sso v1.15.2 // indirect
	github.com/aws/aws-sdk-go-v2/service/ssooidc v1.17.3 // indirect
	github.com/aws/aws-sdk-go-v2/service/sts v1.23.2 // indirect
	github.com/aws/smithy-go v1.15.0 // indirect
	github.com/beorn7/perks v1.0.1 // indirect
	github.com/bitmark-inc/go-utils v0.0.0-20220509034903-59f3369237d3 // indirect
	github.com/bitmark-inc/httpsign v0.0.2-2 // indirect
	github.com/bitmark-inc/traceutils v0.1.0 // indirect
	github.com/bits-and-blooms/bitset v1.10.0 // indirect
	github.com/btcsuite/btcd/btcec/v2 v2.2.0 // indirect
	github.com/bytedance/sonic v1.8.0 // indirect
	github.com/cenkalti/backoff/v4 v4.1.2 // indirect
	github.com/cespare/xxhash/v2 v2.2.0 // indirect
	github.com/chenzhuoyu/base64x v0.0.0-20221115062448-fe3a3abad311 // indirect
	github.com/chromedp/cdproto v0.0.0-20230220211738-2b1ec77315c9 // indirect
	github.com/chromedp/sysutil v1.0.0 // indirect
	github.com/consensys/bavard v0.1.13 // indirect
	github.com/consensys/gnark-crypto v0.12.1 // indirect
	github.com/cpuguy83/go-md2man/v2 v2.0.2 // indirect
	github.com/crate-crypto/go-kzg-4844 v0.7.0 // indirect
	github.com/cristalhq/jwt/v3 v3.1.0 // indirect
	github.com/davecgh/go-spew v1.1.1 // indirect
	github.com/deckarep/golang-set/v2 v2.1.0 // indirect
	github.com/decred/dcrd/dcrec/secp256k1 v1.0.3 // indirect
	github.com/decred/dcrd/dcrec/secp256k1/v2 v2.0.0 // indirect
	github.com/decred/dcrd/dcrec/secp256k1/v4 v4.2.0 // indirect
<<<<<<< HEAD
=======
	github.com/ethereum/c-kzg-4844 v0.4.0 // indirect
>>>>>>> 57fb480c
	github.com/facebookgo/clock v0.0.0-20150410010913-600d898af40a // indirect
	github.com/fatih/structtag v1.2.0 // indirect
	github.com/fsnotify/fsnotify v1.6.0 // indirect
	github.com/gin-contrib/sse v0.1.0 // indirect
	github.com/go-kit/log v0.2.1 // indirect
	github.com/go-logfmt/logfmt v0.5.1 // indirect
	github.com/go-ole/go-ole v1.3.0 // indirect
	github.com/go-playground/locales v0.14.1 // indirect
	github.com/go-playground/universal-translator v0.18.1 // indirect
	github.com/go-playground/validator/v10 v10.11.2 // indirect
	github.com/go-stack/stack v1.8.1 // indirect
	github.com/gobwas/httphead v0.1.0 // indirect
	github.com/gobwas/pool v0.2.1 // indirect
	github.com/gobwas/ws v1.1.0 // indirect
	github.com/goccy/go-json v0.10.2 // indirect
	github.com/golang/mock v1.5.0 // indirect
	github.com/golang/protobuf v1.5.3 // indirect
	github.com/golang/snappy v0.0.5-0.20220116011046-fa5810519dcb // indirect
	github.com/google/go-querystring v1.1.0 // indirect
	github.com/google/uuid v1.3.0 // indirect
	github.com/gorilla/websocket v1.5.0 // indirect
	github.com/hashicorp/go-cleanhttp v0.5.2 // indirect
	github.com/hashicorp/go-retryablehttp v0.7.4 // indirect
	github.com/hashicorp/golang-lru v0.5.5-0.20210104140557-80c98217689d // indirect
	github.com/hashicorp/hcl v1.0.0 // indirect
	github.com/holiman/uint256 v1.2.4 // indirect
	github.com/ipfs/go-cid v0.4.0 // indirect
	github.com/jackc/chunkreader/v2 v2.0.1 // indirect
	github.com/jackc/pgio v1.0.0 // indirect
	github.com/jackc/pgpassfile v1.0.0 // indirect
	github.com/jackc/pgproto3/v2 v2.2.0 // indirect
	github.com/jackc/pgservicefile v0.0.0-20200714003250-2b9c44734f2b // indirect
	github.com/jackc/pgtype v1.9.1 // indirect
	github.com/jackc/pgx/v4 v4.14.1 // indirect
	github.com/jessevdk/go-flags v1.4.0 // indirect
	github.com/jinzhu/inflection v1.0.0 // indirect
	github.com/jinzhu/now v1.1.4 // indirect
	github.com/jmespath/go-jmespath v0.4.0 // indirect
	github.com/josharian/intern v1.0.0 // indirect
	github.com/json-iterator/go v1.1.12 // indirect
	github.com/kisielk/errcheck v1.5.0 // indirect
	github.com/klauspost/compress v1.16.0 // indirect
	github.com/klauspost/cpuid/v2 v2.2.3 // indirect
	github.com/leodido/go-urn v1.2.1 // indirect
	github.com/magiconair/properties v1.8.7 // indirect
	github.com/mailru/easyjson v0.7.7 // indirect
	github.com/mattn/go-isatty v0.0.19 // indirect
	github.com/matttproud/golang_protobuf_extensions v1.0.4 // indirect
	github.com/minio/sha256-simd v1.0.0 // indirect
	github.com/mitchellh/mapstructure v1.5.0 // indirect
	github.com/mmcloughlin/addchain v0.4.0 // indirect
	github.com/modern-go/concurrent v0.0.0-20180306012644-bacd9c7ef1dd // indirect
	github.com/modern-go/reflect2 v1.0.2 // indirect
	github.com/montanaflynn/stats v0.0.0-20171201202039-1bf9dbcd8cbe // indirect
	github.com/mr-tron/base58 v1.2.0 // indirect
	github.com/multiformats/go-base32 v0.1.0 // indirect
	github.com/multiformats/go-base36 v0.2.0 // indirect
	github.com/multiformats/go-multibase v0.1.1 // indirect
	github.com/multiformats/go-multihash v0.2.1 // indirect
	github.com/multiformats/go-varint v0.0.7 // indirect
	github.com/opentracing/opentracing-go v1.2.0 // indirect
	github.com/pborman/uuid v0.0.0-20160209185913-a97ce2ca70fa // indirect
	github.com/pelletier/go-toml/v2 v2.0.6 // indirect
	github.com/pkg/errors v0.9.1 // indirect
	github.com/pmezard/go-difflib v1.0.0 // indirect
	github.com/prometheus/client_golang v1.14.0 // indirect
	github.com/prometheus/client_model v0.3.0 // indirect
	github.com/prometheus/common v0.39.0 // indirect
	github.com/prometheus/procfs v0.9.0 // indirect
	github.com/robfig/cron v1.2.0 // indirect
	github.com/russross/blackfriday/v2 v2.1.0 // indirect
	github.com/shirou/gopsutil v3.21.4-0.20210419000835-c7a38de76ee5+incompatible // indirect
	github.com/sirupsen/logrus v1.9.2 // indirect
	github.com/spaolacci/murmur3 v1.1.0 // indirect
	github.com/spf13/afero v1.9.3 // indirect
	github.com/spf13/cast v1.5.0 // indirect
	github.com/spf13/jwalterweatherman v1.1.0 // indirect
	github.com/spf13/pflag v1.0.5 // indirect
	github.com/stretchr/objx v0.5.0 // indirect
	github.com/subosito/gotenv v1.4.2 // indirect
	github.com/supranational/blst v0.3.11 // indirect
	github.com/teivah/onecontext v1.3.0 // indirect
	github.com/tklauser/go-sysconf v0.3.12 // indirect
	github.com/tklauser/numcpus v0.6.1 // indirect
	github.com/twitchyliquid64/golang-asm v0.15.1 // indirect
	github.com/twmb/murmur3 v1.1.7 // indirect
	github.com/uber-go/mapdecode v1.0.0 // indirect
	github.com/uber/tchannel-go v1.22.2 // indirect
	github.com/ugorji/go/codec v1.2.9 // indirect
	github.com/urfave/cli/v2 v2.25.7 // indirect
	github.com/vmihailenco/msgpack/v5 v5.3.5 // indirect
	github.com/vmihailenco/tagparser/v2 v2.0.0 // indirect
	github.com/wealdtech/go-multicodec v1.4.0 // indirect
	github.com/xdg-go/pbkdf2 v1.0.0 // indirect
	github.com/xdg-go/scram v1.1.1 // indirect
	github.com/xdg-go/stringprep v1.0.3 // indirect
	github.com/xrash/smetrics v0.0.0-20201216005158-039620a65673 // indirect
	github.com/youmark/pkcs8 v0.0.0-20181117223130-1be2e3e5546d // indirect
	go.uber.org/atomic v1.10.0 // indirect
	go.uber.org/multierr v1.9.0 // indirect
	go.uber.org/net/metrics v1.3.0 // indirect
	go.uber.org/thriftrw v1.29.2 // indirect
	golang.org/x/arch v0.0.0-20210923205945-b76863e36670 // indirect
	golang.org/x/exp v0.0.0-20231110203233-9a3e6036ecaa // indirect
	golang.org/x/exp/typeparams v0.0.0-20220218215828-6cf2b201936e // indirect
	golang.org/x/lint v0.0.0-20210508222113-6edffad5e616 // indirect
<<<<<<< HEAD
	golang.org/x/mod v0.9.0 // indirect
	golang.org/x/net v0.17.0 // indirect
	golang.org/x/sync v0.1.0 // indirect
	golang.org/x/sys v0.13.0 // indirect
	golang.org/x/text v0.13.0 // indirect
=======
	golang.org/x/mod v0.14.0 // indirect
	golang.org/x/net v0.18.0 // indirect
	golang.org/x/sync v0.5.0 // indirect
	golang.org/x/sys v0.16.0 // indirect
	golang.org/x/text v0.14.0 // indirect
>>>>>>> 57fb480c
	golang.org/x/time v0.3.0 // indirect
	golang.org/x/tools v0.15.0 // indirect
	google.golang.org/genproto v0.0.0-20221227171554-f9683d7f8bef // indirect
	gopkg.in/ini.v1 v1.67.0 // indirect
	gopkg.in/square/go-jose.v2 v2.6.0 // indirect
	gopkg.in/yaml.v2 v2.4.0 // indirect
	honnef.co/go/tools v0.3.2 // indirect
	lukechampine.com/blake3 v1.1.7 // indirect
	nhooyr.io/websocket v1.8.7 // indirect
	rsc.io/tmplfunc v0.0.3 // indirect
)

replace github.com/apache/thrift => github.com/apache/thrift v0.0.0-20190309152529-a9b748bb0e02<|MERGE_RESOLUTION|>--- conflicted
+++ resolved
@@ -35,11 +35,7 @@
 	go.uber.org/cadence v0.19.1
 	go.uber.org/yarpc v1.70.2
 	go.uber.org/zap v1.24.0
-<<<<<<< HEAD
-	golang.org/x/crypto v0.14.0
-=======
 	golang.org/x/crypto v0.17.0
->>>>>>> 57fb480c
 	google.golang.org/grpc v1.52.0
 	google.golang.org/protobuf v1.29.1
 	gopkg.in/yaml.v3 v3.0.1
@@ -90,10 +86,7 @@
 	github.com/decred/dcrd/dcrec/secp256k1 v1.0.3 // indirect
 	github.com/decred/dcrd/dcrec/secp256k1/v2 v2.0.0 // indirect
 	github.com/decred/dcrd/dcrec/secp256k1/v4 v4.2.0 // indirect
-<<<<<<< HEAD
-=======
 	github.com/ethereum/c-kzg-4844 v0.4.0 // indirect
->>>>>>> 57fb480c
 	github.com/facebookgo/clock v0.0.0-20150410010913-600d898af40a // indirect
 	github.com/fatih/structtag v1.2.0 // indirect
 	github.com/fsnotify/fsnotify v1.6.0 // indirect
@@ -200,19 +193,11 @@
 	golang.org/x/exp v0.0.0-20231110203233-9a3e6036ecaa // indirect
 	golang.org/x/exp/typeparams v0.0.0-20220218215828-6cf2b201936e // indirect
 	golang.org/x/lint v0.0.0-20210508222113-6edffad5e616 // indirect
-<<<<<<< HEAD
-	golang.org/x/mod v0.9.0 // indirect
-	golang.org/x/net v0.17.0 // indirect
-	golang.org/x/sync v0.1.0 // indirect
-	golang.org/x/sys v0.13.0 // indirect
-	golang.org/x/text v0.13.0 // indirect
-=======
 	golang.org/x/mod v0.14.0 // indirect
 	golang.org/x/net v0.18.0 // indirect
 	golang.org/x/sync v0.5.0 // indirect
 	golang.org/x/sys v0.16.0 // indirect
 	golang.org/x/text v0.14.0 // indirect
->>>>>>> 57fb480c
 	golang.org/x/time v0.3.0 // indirect
 	golang.org/x/tools v0.15.0 // indirect
 	google.golang.org/genproto v0.0.0-20221227171554-f9683d7f8bef // indirect
