package tzkt

import (
	"bytes"
	"encoding/json"
	"fmt"
	"io/ioutil"
	"math/big"
	"net/http"
	"net/url"
	"strings"
	"time"

	"github.com/sirupsen/logrus"

	"github.com/bitmark-inc/nft-indexer/traceutils"
)

var ErrTooManyRequest = fmt.Errorf("too many requests")

type TZKT struct {
	debug    bool
	endpoint string

	client *http.Client
}

type NullableInt int64

func New(network string) *TZKT {
	endpoint := "api.mainnet.tzkt.io"
	if network == "testnet" {
		endpoint = "api.kathmandunet.tzkt.io"
	}

	return &TZKT{
		client: &http.Client{
			Timeout: time.Minute,
		},
		endpoint: endpoint,
	}
}

type FormatDimensions struct {
	Unit  string `json:"unit"`
	Value string `json:"value"`
}

type FileFormat struct {
	URI        string           `json:"uri"`
	FileName   string           `json:"fileName,omitempty"`
	FileSize   int              `json:"fileSize,string"`
	MIMEType   MIMEFormat       `json:"mimeType"`
	Dimensions FormatDimensions `json:"dimensions,omitempty"`
}

type MIMEFormat string

func (m *MIMEFormat) UnmarshalJSON(data []byte) error {
<<<<<<< HEAD
=======
	type mime MIMEFormat

>>>>>>> 7144a223
	if data[0] == 91 {
		data = bytes.Trim(data, "[]")
	}

	if err := json.Unmarshal(data, (*string)(m)); err != nil {
		return err
	}
	return nil
}

type FileFormats []FileFormat

func (t *NullableInt) UnmarshalJSON(data []byte) error {
	var num int64

	err := json.Unmarshal(data, &num)
	if err != nil {
		*t = NullableInt(-1)

		return nil
	}

	*t = NullableInt(num)

	return nil
}

func (f *FileFormats) UnmarshalJSON(data []byte) error {
	type formats FileFormats

	switch data[0] {
	case 34:
		d_ := bytes.ReplaceAll(bytes.Trim(data, `"`), []byte{92, 117, 48, 48, 50, 50}, []byte{34})
		d := bytes.ReplaceAll(d_, []byte{92, 34}, []byte{34})

		if err := json.Unmarshal(d, (*formats)(f)); err != nil {
			return err
		}
	case 123: // If the "formats" is not an array
		d := append([]byte{91}, data...)
		if data[len(data)-1] != 93 {
			d = append(d, []byte{93}...)
		}
		if err := json.Unmarshal(d, (*formats)(f)); err != nil {
			return err
		}
	default:
		if err := json.Unmarshal(data, (*formats)(f)); err != nil {
			return err
		}
	}

	return nil
}

type FileCreators []string

func (c *FileCreators) UnmarshalJSON(data []byte) error {
	type creators FileCreators

	switch data[0] {
	case 34:
		d_ := bytes.ReplaceAll(bytes.Trim(data, `"`), []byte{92, 117, 48, 48, 50, 50}, []byte{34})
		d := bytes.ReplaceAll(d_, []byte{92, 34}, []byte{34})

		if err := json.Unmarshal(d, (*creators)(c)); err != nil {
			return err
		}
	default:
		if err := json.Unmarshal(data, (*creators)(c)); err != nil {
			return err
		}
	}

	return nil
}

type TokenID struct {
	big.Int
}

func (b TokenID) MarshalJSON() ([]byte, error) {
	return []byte(b.String()), nil
}

func (b *TokenID) UnmarshalJSON(p []byte) error {
	s := string(p)

	if s == "null" {
		return fmt.Errorf("invalid token id: %s", p)
	}

	z, ok := big.NewInt(0).SetString(strings.Trim(s, `"`), 0)
	if !ok {
		return fmt.Errorf("invalid token id: %s", p)
	}

	b.Int = *z
	return nil
}

type Account struct {
	Alias   string `json:"alias"`
	Address string `json:"address"`
}

type Token struct {
	Contract    Account       `json:"contract"`
	ID          TokenID       `json:"tokenId"`
	Standard    string        `json:"standard"`
	TotalSupply NullableInt   `json:"totalSupply,string"`
	Timestamp   time.Time     `json:"firstTime"`
	Metadata    TokenMetadata `json:"metadata"`
}

type OwnedToken struct {
	Token    Token       `json:"token"`
	Balance  NullableInt `json:"balance,string"`
	LastTime time.Time   `json:"lastTime"`
}

type TokenMetadata struct {
	Name         string       `json:"name"`
	Description  string       `json:"description"`
	Symbol       string       `json:"symbol"`
	RightURI     string       `json:"rightUri"`
	ArtifactURI  string       `json:"artifactUri"`
	DisplayURI   string       `json:"displayUri"`
	ThumbnailURI string       `json:"thumbnailUri"`
	Creators     FileCreators `json:"creators"`
	Formats      FileFormats  `json:"formats"`
}

func (c *TZKT) Debug() *TZKT {
	c.debug = true
	return c
}

func (c *TZKT) request(req *http.Request, responseData interface{}) error {
	if c.debug {
		logrus.WithField("req", traceutils.DumpRequest(req)).Debug("tzkt request")
	}

	resp, err := c.client.Do(req)
	if err != nil {
		return err
	}
	defer resp.Body.Close()

	if c.debug {
		logrus.WithField("resp", traceutils.DumpResponse(resp)).Debug("tzkt response")
	}

	if resp.StatusCode != 200 {
		// close the body only when we return an error
		defer resp.Body.Close()
		if resp.StatusCode == http.StatusTooManyRequests {
			return ErrTooManyRequest
		}

		errResp, err := ioutil.ReadAll(resp.Body)
		if err != nil {
			return err
		}

		return fmt.Errorf("tzkt api error: %s", errResp)
	}

	err = json.NewDecoder(resp.Body).Decode(&responseData)
	if err != nil {
		logrus.
			WithField("req", traceutils.DumpRequest(req)).
			WithField("resp", traceutils.DumpResponse(resp)).
			Error("tzkt error response")
	}

	return err
}

func (c *TZKT) GetContractToken(contract, tokenID string) (Token, error) {
	var tokenResponse []Token

	u := url.URL{
		Scheme: "https",
		Host:   c.endpoint,
		Path:   "/v1/tokens",
		RawQuery: url.Values{
			"contract": []string{contract},
			"tokenId":  []string{tokenID},
		}.Encode(),
	}

	req, _ := http.NewRequest("GET", u.String(), nil)
	if err := c.request(req, &tokenResponse); err != nil {
		return Token{}, err
	}

	if len(tokenResponse) == 0 {
		return Token{}, fmt.Errorf("token not found")
	}

	return tokenResponse[0], nil
}

// RetrieveTokens returns OwnedToken for a specific token. The OwnedToken object includes
// both balance and token information
func (c *TZKT) RetrieveTokens(owner string, lastTime time.Time, offset int) ([]OwnedToken, error) {
	v := url.Values{
		"account":        []string{owner},
		"limit":          []string{"50"},
		"offset":         []string{fmt.Sprintf("%d", offset)},
		"balance.ge":     []string{"0"},
		"token.standard": []string{"fa2"},
		"sort":           []string{"lastTime"},
	}

	// prevent QueryEscape for colons in time
	rawQuery := v.Encode() // + "&lastTime.gt=" + lastTime.UTC().Format(time.RFC3339)

	u := url.URL{
		Scheme:   "https",
		Host:     c.endpoint,
		Path:     "/v1/tokens/balances",
		RawQuery: rawQuery,
	}
	var ownedTokens []OwnedToken

	req, _ := http.NewRequest("GET", u.String(), nil)
	if err := c.request(req, &ownedTokens); err != nil {
		return ownedTokens, err
	}

	return ownedTokens, nil
}

type TokenTransfer struct {
	Timestamp     time.Time `json:"timestamp"`
	TransactionID uint64    `json:"transactionId"`
	From          *Account  `json:"from"`
	To            Account   `json:"to"`
}

func (c *TZKT) GetTokenTransfers(contract, tokenID string) ([]TokenTransfer, error) {
	v := url.Values{
		"token.contract": []string{contract},
		"token.tokenId":  []string{tokenID},
		"token.standard": []string{"fa2"},
		"select":         []string{"timestamp,from,to,transactionId"},
	}

	u := url.URL{
		Scheme:   "https",
		Host:     c.endpoint,
		Path:     "/v1/tokens/transfers",
		RawQuery: v.Encode(),
	}

	var transfers []TokenTransfer

	req, _ := http.NewRequest("GET", u.String(), nil)
	if err := c.request(req, &transfers); err != nil {
		return nil, err
	}

	return transfers, nil
}

// GetTokenLastActivityTime returns the timestamp of the last activity for a token
func (c *TZKT) GetTokenLastActivityTime(contract, tokenID string) (time.Time, error) {
	v := url.Values{
		"token.contract": []string{contract},
		"token.tokenId":  []string{tokenID},
		"token.standard": []string{"fa2"},
		"sort.desc":      []string{"timestamp"},
		"limit":          []string{"1"},
		"select":         []string{"timestamp"},
	}

	u := url.URL{
		Scheme:   "https",
		Host:     c.endpoint,
		Path:     "/v1/tokens/transfers",
		RawQuery: v.Encode(),
	}

	var activityTime []time.Time

	req, _ := http.NewRequest("GET", u.String(), nil)
	if err := c.request(req, &activityTime); err != nil {
		return time.Time{}, err
	}

	if len(activityTime) == 0 {
		return time.Time{}, fmt.Errorf("no activities for this token")
	}

	return activityTime[0], nil
}

type Transaction struct {
	ID   uint64 `json:"id"`
	Hash string `json:"hash"`
}

func (c *TZKT) GetTransaction(id uint64) (Transaction, error) {
	var t Transaction
	v := url.Values{
		"id": []string{fmt.Sprintf("%d", id)},
	}

	u := url.URL{
		Scheme:   "https",
		Host:     c.endpoint,
		Path:     "/v1/operations/transactions",
		RawQuery: v.Encode(),
	}

	var txs []Transaction

	req, _ := http.NewRequest("GET", u.String(), nil)
	if err := c.request(req, &txs); err != nil {
		return t, err
	}

	if len(txs) == 0 {
		return t, fmt.Errorf("transaction not found")
	}
	return txs[0], nil
}

type TokenOwner struct {
	Address  string    `json:"address"`
	Balance  int64     `json:"balance,string"`
	LastTime time.Time `json:"lastTime"`
}

// GetTokenOwners returns a list of TokenOwner for a specific token
func (c *TZKT) GetTokenOwners(contract, tokenID string, limit int, lastTime time.Time) ([]TokenOwner, error) {
	v := url.Values{
		"token.contract": []string{contract},
		"token.tokenId":  []string{tokenID},
		"balance.gt":     []string{"0"},
		"token.standard": []string{"fa2"},
		"sort.asc":       []string{"lastTime"},
		"limit":          []string{fmt.Sprintf("%d", limit)},
		"select":         []string{"account.address as address,balance,lastTime"},
	}

	rawQuery := v.Encode() + "&lastTime.ge=" + lastTime.UTC().Format(time.RFC3339)

	u := url.URL{
		Scheme:   "https",
		Host:     c.endpoint,
		Path:     "/v1/tokens/balances",
		RawQuery: rawQuery,
	}

	var owners []TokenOwner

	req, _ := http.NewRequest("GET", u.String(), nil)
	if err := c.request(req, &owners); err != nil {
		return nil, err
	}

	return owners, nil
}

// GetTokenBalanceForOwner returns a list of TokenOwner for a specific token
func (c *TZKT) GetTokenBalanceForOwner(contract, tokenID, owner string) (int64, error) {
	v := url.Values{
		"token.contract": []string{contract},
		"token.tokenId":  []string{tokenID},
		"balance.gt":     []string{"0"},
		"account":        []string{owner},
		"token.standard": []string{"fa2"},
		"select":         []string{"account.address as address,balance"},
	}

	u := url.URL{
		Scheme:   "https",
		Host:     c.endpoint,
		Path:     "/v1/tokens/balances",
		RawQuery: v.Encode(),
	}

	var owners []TokenOwner

	req, _ := http.NewRequest("GET", u.String(), nil)
	if err := c.request(req, &owners); err != nil {
		return 0, err
	}

	if len(owners) == 0 {
		return 0, fmt.Errorf("token not found")
	}

	if len(owners) > 1 {
		return 0, fmt.Errorf("multiple token owners returned")
	}

	return owners[0].Balance, nil
}

type TransactionDetails struct {
	Block     string               `json:"block"`
	Parameter TransactionParameter `json:"parameter"`
	Target    Account              `json:"target"`
	Timestamp time.Time            `json:"timestamp" bson:"timestamp"`
}

type TransactionParameter struct {
	EntryPoint string            `json:"entrypoint"`
	Value      []ParametersValue `json:"value"`
}

type ParametersValue struct {
	From_ string      `json:"from_"`
	Txs   []TxsFormat `json:"txs`
}

type TxsFormat struct {
	To_     string `json:"to_"`
	Amount  string `json:"amount"`
	TokenID string `json:"token_id"`
}

// GetTransactionByTx gets transaction details from a specific Tx
func (c *TZKT) GetTransactionByTx(hash string) ([]TransactionDetails, error) {
	u := url.URL{
		Scheme: "https",
		Host:   c.endpoint,
		Path:   fmt.Sprintf("%s/%s", "/v1/operations/transactions", hash),
	}

	var transactionDetails []TransactionDetails

	resp, err := c.client.Get(u.String())
	if err != nil {
		return transactionDetails, err
	}
	defer resp.Body.Close()

	if err := json.NewDecoder(resp.Body).Decode(&transactionDetails); err != nil {
		return transactionDetails, err
	}

	return transactionDetails, nil
}<|MERGE_RESOLUTION|>--- conflicted
+++ resolved
@@ -57,11 +57,6 @@
 type MIMEFormat string
 
 func (m *MIMEFormat) UnmarshalJSON(data []byte) error {
-<<<<<<< HEAD
-=======
-	type mime MIMEFormat
-
->>>>>>> 7144a223
 	if data[0] == 91 {
 		data = bytes.Trim(data, "[]")
 	}
@@ -279,7 +274,7 @@
 	}
 
 	// prevent QueryEscape for colons in time
-	rawQuery := v.Encode() // + "&lastTime.gt=" + lastTime.UTC().Format(time.RFC3339)
+	rawQuery := v.Encode() + "&lastTime.gt=" + lastTime.UTC().Format(time.RFC3339)
 
 	u := url.URL{
 		Scheme:   "https",
@@ -479,7 +474,7 @@
 
 type ParametersValue struct {
 	From_ string      `json:"from_"`
-	Txs   []TxsFormat `json:"txs`
+	Txs   []TxsFormat `json:"txs"`
 }
 
 type TxsFormat struct {
