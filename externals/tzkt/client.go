--- conflicted
+++ resolved
@@ -32,7 +32,6 @@
 	Value string `json:"value"`
 }
 
-<<<<<<< HEAD
 type FormatFileSize struct {
 	Int int
 }
@@ -46,12 +45,6 @@
 	URI        string           `json:"uri"`
 	FileName   string           `json:"fileName,omitempty"`
 	FileSize   FormatFileSize   `json:"fileSize,omitempty"`
-=======
-type FileFormat struct {
-	URI        string           `json:"uri"`
-	FileName   string           `json:"fileName,omitempty"`
-	FileSize   string           `json:"fileSize,omitempty"`
->>>>>>> a3aaba62
 	MIMEType   string           `json:"mimeType"`
 	Dimensions FormatDimensions `json:"dimensions,omitempty"`
 }
@@ -153,7 +146,6 @@
 	ThumbnailURI string       `json:"thumbnailUri"`
 	Creators     FileCreators `json:"creators"`
 	Formats      FileFormats  `json:"formats"`
-<<<<<<< HEAD
 }
 
 func (f *TokenMetadata) getMinFileSizeURI() string {
@@ -164,8 +156,6 @@
 		}
 	}
 	return f.Formats[index].URI
-=======
->>>>>>> a3aaba62
 }
 
 func (c *TZKT) GetContractToken(contract, tokenID string) (Token, error) {
