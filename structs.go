package indexer

import (
	"encoding/json"
	"time"
)

type Medium string

const (
	MediumUnknown  = "unknown"
	MediumVideo    = "video"
	MediumImage    = "image"
	MediumSoftware = "software"
	MediumOther    = "other"
)

// BlockchainAddress is a type of blockchain addresses supported in indexer
type BlockchainAddress string

func (a *BlockchainAddress) UnmarshalJSON(data []byte) error {
	var s string
	if err := json.Unmarshal(data, &s); err != nil {
		return err
	}

	switch GetBlockchainByAddress(s) {
	case EthereumBlockchain:
		s = EthereumChecksumAddress(s)
	case UnknownBlockchain:
		return ErrUnsupportedBlockchain
	}

	*a = BlockchainAddress(s)

	return nil
}

type Provenance struct {
	// this field is only for ownership validating
	FormerOwner *string `json:"formerOwner,omitempty" bson:"-"`

	Type        string    `json:"type" bson:"type"`
	Owner       string    `json:"owner" bson:"owner"`
	Blockchain  string    `json:"blockchain" bson:"blockchain"`
	BlockNumber *uint64   `json:"blockNumber,omitempty" bson:"blockNumber,omitempty"`
	Timestamp   time.Time `json:"timestamp" bson:"timestamp"`
	TxID        string    `json:"txid" bson:"txid"`
	TxURL       string    `json:"txURL" bson:"txURL"`
}

type BaseTokenInfo struct {
	ID              string `json:"id" bson:"id"`
	Blockchain      string `json:"blockchain" bson:"blockchain"`
	Fungible        bool   `json:"fungible" bson:"fungible"`
	ContractType    string `json:"contractType" bson:"contractType"`
	ContractAddress string `json:"contractAddress,omitempty" bson:"contractAddress"`
}

// Token is a structure for token information
type Token struct {
	BaseTokenInfo   `bson:",inline"` // the latest token info
	Edition         int64            `json:"edition" bson:"edition"`
	EditionName     string           `json:"editionName" bson:"editionName"`
	MintAt          time.Time        `json:"mintedAt" bson:"mintedAt"`
	Balance         int64            `json:"balance" bson:"-"` // a temporarily state of balance for a specific owner
	Owner           string           `json:"owner" bson:"owner"`
	Owners          map[string]int64 `json:"owners" bson:"owners"`
	OwnersArray     []string         `json:"-" bson:"ownersArray"`
	AssetID         string           `json:"-" bson:"assetID"`
	OriginTokenInfo []BaseTokenInfo  `json:"originTokenInfo" bson:"originTokenInfo"`
	IsDemo          bool             `json:"-" bson:"isDemo"`

	IndexID           string       `json:"indexID" bson:"indexID"`
	Source            string       `json:"source" bson:"source"`
	Swapped           bool         `json:"swapped" bson:"swapped"`
	SwappedFrom       *string      `json:"-" bson:"swappedFrom,omitempty"`
	SwappedTo         *string      `json:"-" bson:"swappedTo,omitempty"`
	Burned            bool         `json:"burned" bson:"burned"`
	Provenances       []Provenance `json:"provenance" bson:"provenance"`
	LastActivityTime  time.Time    `json:"lastActivityTime" bson:"lastActivityTime"`
	LastRefreshedTime time.Time    `json:"lastRefreshedTime" bson:"lastRefreshedTime"`
}

type AssetAttributes struct {
	Scrollable bool `json:"scrollable" bson:"scrollable"`
}

type ProjectMetadata struct {
	// Common attributes
	ArtistID            string `json:"artistID" structs:"artistID" bson:"artistID"`                                  // Artist blockchain address
	ArtistName          string `json:"artistName" structs:"artistName" bson:"artistName"`                            // <creator.user.username>,
	ArtistURL           string `json:"artistURL" structs:"artistURL" bson:"artistURL"`                               // <OpenseaAPI/creator.address>,
	AssetID             string `json:"assetID" structs:"assetID" bson:"assetID"`                                     // <asset_contract.address>,
	Title               string `json:"title" structs:"title" bson:"title"`                                           // <name>,
	Description         string `json:"description" structs:"description" bson:"description"`                         // <description>,
	MIMEType            string `json:"mimeType" structs:"mimeType" bson:"mimeType"`                                  // <mime_type from file extension or metadata>,
	Medium              Medium `json:"medium" structs:"medium" bson:"medium"`                                        // <"image" if image_url is present; "other" if animation_url is present> ,
	MaxEdition          int64  `json:"maxEdition" structs:"maxEdition" bson:"maxEdition"`                            // 0,
	BaseCurrency        string `json:"baseCurrency,omitempty" structs:"baseCurrency" bson:"baseCurrency"`            // null,
	BasePrice           int64  `json:"basePrice,omitempty" structs:"basePrice" bson:"basePrice"`                     // null,
	Source              string `json:"source" structs:"source" bson:"source"`                                        // <Opeasea/Artblock>,
	SourceURL           string `json:"sourceURL" structs:"sourceURL" bson:"sourceURL"`                               // <linktoSourceWebsite>,
	PreviewURL          string `json:"previewURL" structs:"previewURL" bson:"previewURL"`                            // <image_url or animation_url>,
	ThumbnailURL        string `json:"thumbnailURL" structs:"thumbnailURL" bson:"thumbnailURL"`                      // <image_thumbnail_url>,
	GalleryThumbnailURL string `json:"galleryThumbnailURL" structs:"galleryThumbnailURL" bson:"galleryThumbnailURL"` // <image_thumbnail_url>,
	AssetData           string `json:"assetData" structs:"assetData" bson:"assetData"`                               // null,
	AssetURL            string `json:"assetURL" structs:"assetURL" bson:"assetURL"`                                  // <permalink>

	// autonomy customized attributes
	Attributes *AssetAttributes `json:"attributes,omitempty" bson:"attributes,omitempty"`

	// artwork metadata from source. currently on for Feral File
	ArtworkMetadata map[string]interface{} `json:"artworkMetadata" structs:"artworkMetadata" bson:"artworkMetadata"`

	// Operation attributes
	LastUpdatedAt time.Time `json:"lastUpdatedAt" structs:"lastUpdatedAt" bson:"lastUpdatedAt"`

	// Feral File attributes
	InitialSaleModel string `json:"initialSaleModel" structs:"initialSaleModel" bson:"initialSaleModel"` // airdrop|fix-price|highest-bid-auction|group-auction

	// Deprecated attributes
	OriginalFileURL string `json:"originalFileURL" structs:"-" bson:"-"`
}

// AssetUpdates is the inputs payload of IndexAsset. It includes project metadata, blockchain metadata and
// tokens that is attached to it
type AssetUpdates struct {
	ID                 string          `json:"id"`
	Source             string          `json:"source"`
	ProjectMetadata    ProjectMetadata `json:"projectMetadata"`
	BlockchainMetadata interface{}     `json:"blockchainMetadata"`
	Tokens             []Token         `json:"tokens"`
}

// SwapUpdate is the inputs payload for swap a token
type SwapUpdate struct {
	OriginalTokenID         string          `json:"originalTokenID"`
	OriginalBlockchain      string          `json:"originalBlockchain"`
	OriginalContractAddress string          `json:"originalContractAddress"`
	NewTokenID              string          `json:"newTokenID"`
	NewBlockchain           string          `json:"newBlockchain"`
	NewContractAddress      string          `json:"newContractAddress"`
	NewContractType         string          `json:"newContractType"`
	ProjectMetadata         ProjectMetadata `json:"projectMetadata"`
	BlockchainMetadata      interface{}     `json:"blockchainMetadata"`
}

type TokenFeedbackUpdate struct {
	IndexID  string `json:"indexID"`
	MimeType string `json:"mimeType"`
}

// VersionedProjectMetadata is a structure that manages different versions of project metadata.
// Currently, it maintains two version: the original one and the latest one.
type VersionedProjectMetadata struct {
	Origin ProjectMetadata `json:"origin" structs:"origin" bson:"origin"`
	Latest ProjectMetadata `json:"latest" structs:"latest" bson:"latest"`
}

// DetailedToken is the summarized information of a token. It includes asset information
// that this token is linked to.
type DetailedToken struct {
	Token           `bson:",inline"`
	ThumbnailID     string                   `json:"thumbnailID"`
	IPFSPinned      bool                     `json:"ipfsPinned"`
	Attributes      *AssetAttributes         `json:"attributes,omitempty"`
	ProjectMetadata VersionedProjectMetadata `json:"projectMetadata" bson:"projectMetadata"`
}

type DetailedTokenV2 struct {
	Token      `bson:",inline"`
	IPFSPinned bool             `json:"ipfsPinned"`
	Attributes *AssetAttributes `json:"attributes,omitempty"`
	Asset      AssetV2          `json:"asset" bson:"asset"`
}

type AssetV2 struct {
	IndexID           string        `json:"indexID" bson:"indexID"`
	ThumbnailID       string        `json:"thumbnailID" bson:"thumbnailID"`
	LastRefreshedTime time.Time     `json:"lastRefreshedTime" bson:"lastRefreshedTime"`
	Metadata          AssetMetadata `json:"metadata" bson:"metadata"`
}

type AssetMetadata struct {
	Project VersionedProjectMetadata `json:"project" bson:"project"`
}

type AbsentMIMETypeToken struct {
	IndexID    string `json:"indexID"`
	PreviewURL string `json:"previewURL"`
}

type TokenFeedback struct {
	IndexID         string    `json:"indexID" bson:"indexID"`
	MimeType        string    `json:"mimeType" bson:"mimeType"`
	LastUpdatedTime time.Time `json:"lastUpdatedTime" bson:"lastUpdatedTime"`
	DID             string    `json:"did" bson:"did"`
}

type GrouppedTokenFeedback struct {
	IndexID   string              `bson:"_id" json:"indexID,omitempty"`
	MimeTypes []MimeTypeWithCount `bson:"mimeTypes" json:"mimeTypes"`
}

type MimeTypeWithCount struct {
	MimeType string `bson:"mimeType" json:"mimeType"`
	Count    int    `bson:"count" json:"count"`
}

type Account struct {
	Account          string    `json:"account" bson:"account"`
	Blockchain       string    `json:"blockchain" bson:"blockchain"`
	LastUpdatedTime  time.Time `json:"lastUpdateTime" bson:"lastUpdateTime"`
	LastActivityTime time.Time `json:"lastActivityTime" bson:"lastActivityTime"`
}

type AccountToken struct {
	BaseTokenInfo     `bson:",inline"` // the latest token info
	IndexID           string           `json:"indexID" bson:"indexID"`
	OwnerAccount      string           `json:"ownerAccount" bson:"ownerAccount"`
	Balance           int64            `json:"balance" bson:"balance"`
	LastActivityTime  time.Time        `json:"lastActivityTime" bson:"lastActivityTime"`
	LastRefreshedTime time.Time        `json:"lastRefreshedTime" bson:"lastRefreshedTime"`
	LastPendingTime   []time.Time      `json:"-" bson:"lastPendingTime,omitempty"`
<<<<<<< HEAD
	LastUpdatedAt     time.Time        `json:"lastUpdatedAt" bson:"lastUpdatedAt"`
=======
>>>>>>> bb60a3e9
	PendingTxs        []string         `json:"pendingTxs" bson:"pendingTxs,omitempty"`
}

type PendingTxUpdate struct {
	IndexID         string            `json:"indexID"`
	Blockchain      string            `json:"blockchain"`
	ID              string            `json:"id"`
	ContractAddress BlockchainAddress `json:"contractAddress"`
	OwnerAccount    BlockchainAddress `json:"ownerAccount"`
	PendingTx       string            `json:"pendingTx"`
}

type TotalBalance struct {
	ID    string `bson:"_id"`
	Total int    `bson:"total"`
}<|MERGE_RESOLUTION|>--- conflicted
+++ resolved
@@ -223,10 +223,6 @@
 	LastActivityTime  time.Time        `json:"lastActivityTime" bson:"lastActivityTime"`
 	LastRefreshedTime time.Time        `json:"lastRefreshedTime" bson:"lastRefreshedTime"`
 	LastPendingTime   []time.Time      `json:"-" bson:"lastPendingTime,omitempty"`
-<<<<<<< HEAD
-	LastUpdatedAt     time.Time        `json:"lastUpdatedAt" bson:"lastUpdatedAt"`
-=======
->>>>>>> bb60a3e9
 	PendingTxs        []string         `json:"pendingTxs" bson:"pendingTxs,omitempty"`
 }
 
