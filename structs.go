package indexer

import (
	"time"
)

type Medium string

const (
	MediumUnknown  = "unknown"
	MediumVideo    = "video"
	MediumImage    = "image"
	MediumSoftware = "software"
	MediumOther    = "other"
)

type Provenance struct {
	// this field is only for ownership validating
	FormerOwner *string `json:"formerOwner,omitempty" bson:"-"`

	Type       string    `json:"type" bson:"type"`
	Owner      string    `json:"owner" bson:"owner"`
	Blockchain string    `json:"blockchain" bson:"blockchain"`
	Timestamp  time.Time `json:"timestamp" bson:"timestamp"`
	TxID       string    `json:"txid" bson:"txid"`
	TxURL      string    `json:"txURL" bson:"txURL"`
}

type BaseTokenInfo struct {
	ID              string `json:"id" bson:"id"`
	Blockchain      string `json:"blockchain" bson:"blockchain"`
	Fungible        bool   `json:"fungible" bson:"fungible"`
	ContractType    string `json:"contractType" bson:"contractType"`
	ContractAddress string `json:"contractAddress,omitempty" bson:"contractAddress"`
}

// Token is a structure for token information
type Token struct {
	BaseTokenInfo   `bson:",inline"` // the latest token info
	Edition         int64            `json:"edition" bson:"edition"`
	MintAt          time.Time        `json:"mintedAt" bson:"mintedAt"`
	Balance         int64            `json:"balance" bson:"-"` // a temporarily state of balance for a specific owner
	Owner           string           `json:"owner" bson:"owner"`
	Owners          map[string]int64 `json:"owners" bson:"owners"`
	OwnersArray     []string         `json:"-" bson:"ownersArray"`
	AssetID         string           `json:"-" bson:"assetID"`
	OriginTokenInfo []BaseTokenInfo  `json:"originTokenInfo" bson:"originTokenInfo"`
	IsDemo          bool             `json:"-" bson:"isDemo"`

	IndexID           string       `json:"indexID" bson:"indexID"`
	Source            string       `json:"source" bson:"source"`
	Swapped           bool         `json:"swapped" bson:"swapped"`
	SwappedFrom       *string      `json:"-" bson:"swappedFrom,omitempty"`
	SwappedTo         *string      `json:"-" bson:"swappedTo,omitempty"`
	Burned            bool         `json:"burned" bson:"burned"`
	Provenances       []Provenance `json:"provenance" bson:"provenance"`
	LastActivityTime  time.Time    `json:"lastActivityTime" bson:"lastActivityTime"`
	LastRefreshedTime time.Time    `json:"-" bson:"lastRefreshedTime"`
}

type ProjectMetadata struct {
	// Common attributes
	ArtistID            string `json:"artistID" bson:"artistID"`                       // Artist blockchain address
	ArtistName          string `json:"artistName" bson:"artistName"`                   // <creator.user.username>,
	ArtistURL           string `json:"artistURL" bson:"artistURL"`                     // <OpenseaAPI/creator.address>,
	AssetID             string `json:"assetID" bson:"assetID"`                         // <asset_contract.address>,
	Title               string `json:"title" bson:"title"`                             // <name>,
	Description         string `json:"description" bson:"description"`                 // <description>,
	MIMEType            string `json:"mimeType" bson:"mimeType"`                       // <mime_type from file extension or metadata>,
	Medium              Medium `json:"medium" bson:"medium"`                           // <"image" if image_url is present; "other" if animation_url is present> ,
	MaxEdition          int64  `json:"maxEdition" bson:"maxEdition"`                   // 0,
	BaseCurrency        string `json:"baseCurrency,omitempty" bson:"baseCurrency"`     // null,
	BasePrice           int64  `json:"basePrice,omitempty" bson:"basePrice"`           // null,
	Source              string `json:"source" bson:"source"`                           // <Opeasea/Artblock>,
	SourceURL           string `json:"sourceURL" bson:"sourceURL"`                     // <linktoSourceWebsite>,
	PreviewURL          string `json:"previewURL" bson:"previewURL"`                   // <image_url or animation_url>,
	ThumbnailURL        string `json:"thumbnailURL" bson:"thumbnailURL"`               // <image_thumbnail_url>,
	GalleryThumbnailURL string `json:"galleryThumbnailURL" bson:"galleryThumbnailURL"` // <image_thumbnail_url>,
	AssetData           string `json:"assetData" bson:"assetData"`                     // null,
	AssetURL            string `json:"assetURL" bson:"assetURL"`                       // <permalink>

	// Operation attributes
	LastUpdatedAt time.Time `json:"lastUpdatedAt" bson:"lastUpdatedAt"`

	// Feral File attributes
	InitialSaleModel string `json:"initialSaleModel" bson:"initialSaleModel"` // airdrop|fix-price|highest-bid-auction|group-auction

	// Deprecated attributes
	OriginalFileURL string `json:"originalFileURL" bson:"-"`
	FirstMintedAt   string `json:"firstMintedAt" bson:"-"`
}

// AssetUpdates is the inputs payload of IndexAsset. It includes project metadata, blockchain metadata and
// tokens that is attached to it
type AssetUpdates struct {
	ID                 string          `json:"id"`
	Source             string          `json:"source"`
	ProjectMetadata    ProjectMetadata `json:"projectMetadata"`
	BlockchainMetadata interface{}     `json:"blockchainMetadata"`
	Tokens             []Token         `json:"tokens"`
}

// SwapUpdate is the inputs payload for swap a token
type SwapUpdate struct {
	OriginalTokenID         string          `json:"originalTokenID"`
	OriginalBlockchain      string          `json:"originalBlockchain"`
	OriginalContractAddress string          `json:"originalContractAddress"`
	NewTokenID              string          `json:"newTokenID"`
	NewBlockchain           string          `json:"newBlockchain"`
	NewContractAddress      string          `json:"newContractAddress"`
	NewContractType         string          `json:"newContractType"`
	ProjectMetadata         ProjectMetadata `json:"projectMetadata"`
	BlockchainMetadata      interface{}     `json:"blockchainMetadata"`
}

// VersionedProjectMetadata is a structure that manages different versions of project metadata.
// Currently, it maintains two version: the original one and the latest one.
type VersionedProjectMetadata struct {
	Origin ProjectMetadata `json:"origin" bson:"origin"`
	Latest ProjectMetadata `json:"latest" bson:"latest"`
}

// DetailedToken is the summarized information of a token. It includes asset information
// that this token is linked to.
type DetailedToken struct {
	Token           `bson:",inline"`
	ThumbnailID     string                   `json:"thumbnailID"`
	IPFSPinned      bool                     `json:"ipfsPinned"`
	ProjectMetadata VersionedProjectMetadata `json:"projectMetadata" bson:"projectMetadata"`
}

type Account struct {
	Account          string    `json:"account" bson:"account"`
	Blockchain       string    `json:"blockchain" bson:"blockchain"`
	LastUpdatedTime  time.Time `json:"lastUpdateTime" bson:"lastUpdateTime"`
	LastActivityTime time.Time `json:"lastActivityTime" bson:"lastActivityTime"`
}

type AccountToken struct {
	BaseTokenInfo     `bson:",inline"` // the latest token info
	IndexID           string           `json:"indexID" bson:"indexID"`
	OwnerAccount      string           `json:"ownerAccount" bson:"ownerAccount"`
	Balance           int64            `json:"balance" bson:"balance"`
	LastActivityTime  time.Time        `json:"lastActivityTime" bson:"lastActivityTime"`
	LastRefreshedTime time.Time        `json:"lastRefreshedTime" bson:"lastRefreshedTime"`
<<<<<<< HEAD
	RunID             string           `json:"-" bson:"runID"`
	LastPendingTime   []time.Time      `json:"-" bson:"lastPendingTime"`
	PendingTxs        []string         `json:"pendingTxs" bson:"pendingTxs"`
=======
	LastPendingTime   []time.Time      `json:"lastPendingTime" bson:"lastPendingTime"`
	PendingTx         []string         `json:"pendingTx" bson:"pendingTx"`
>>>>>>> c9c26d10
}<|MERGE_RESOLUTION|>--- conflicted
+++ resolved
@@ -143,12 +143,6 @@
 	Balance           int64            `json:"balance" bson:"balance"`
 	LastActivityTime  time.Time        `json:"lastActivityTime" bson:"lastActivityTime"`
 	LastRefreshedTime time.Time        `json:"lastRefreshedTime" bson:"lastRefreshedTime"`
-<<<<<<< HEAD
-	RunID             string           `json:"-" bson:"runID"`
 	LastPendingTime   []time.Time      `json:"-" bson:"lastPendingTime"`
 	PendingTxs        []string         `json:"pendingTxs" bson:"pendingTxs"`
-=======
-	LastPendingTime   []time.Time      `json:"lastPendingTime" bson:"lastPendingTime"`
-	PendingTx         []string         `json:"pendingTx" bson:"pendingTx"`
->>>>>>> c9c26d10
 }