--- conflicted
+++ resolved
@@ -123,17 +123,6 @@
 	ProjectMetadata VersionedProjectMetadata `json:"projectMetadata" bson:"projectMetadata"`
 }
 
-<<<<<<< HEAD
-type AccountToken struct {
-	IndexID          string    `json:"indexID" bson:"indexID"`
-	ID               string    `json:"id" bson:"id"`
-	ContractAddress  string    `json:"contractAddress" bson:"contractAddress"`
-	OwnerAccount     string    `json:"ownerAccount" bson:"ownerAccount"`
-	Balance          int64     `json:"balance"`
-	Fungible         bool      `json:"fungible" bson:"fungible"`
-	LastActivityTime time.Time `json:"lastActivityTime" bson:"lastActivityTime"`
-	PendingTx        string    `json:"pendingTx"`
-=======
 type Account struct {
 	Account         string    `json:"account" bson:"account"`
 	Blockchain      string    `json:"blockchain" bson:"blockchain"`
@@ -163,5 +152,13 @@
 	ThumbnailID     string                   `json:"thumbnailID"`
 	IPFSPinned      bool                     `json:"ipfsPinned"`
 	ProjectMetadata VersionedProjectMetadata `json:"projectMetadata" bson:"projectMetadata"`
->>>>>>> 84c1aa86
+}
+
+type PendingTxParams struct {
+	IndexID         string `json:"indexID"`
+	Blockchain      string `json:"blockchain"`
+	ID              string `json:"id"`
+	ContractAddress string `json:"contractAddress"`
+	OwnerAccount    string `json:"ownerAccount"`
+	PendingTx       string `json:"pendingTx"`
 }